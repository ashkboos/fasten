--- conflicted
+++ resolved
@@ -76,11 +76,7 @@
                                         <X-Compile-Target-JDK>11</X-Compile-Target-JDK>
                                         <Plugin-Class>eu.fasten.analyzer.pomanalyzer.POMAnalyzerPlugin</Plugin-Class>
                                         <Plugin-Id>pom-analyzer</Plugin-Id>
-<<<<<<< HEAD
-                                        <Plugin-Version>0.1.1</Plugin-Version>
-=======
                                         <Plugin-Version>0.1.2</Plugin-Version>
->>>>>>> 61d812d6
                                         <Plugin-Description>POM Analyzer Plugin</Plugin-Description>
                                         <Plugin-License>Apache License 2.0</Plugin-License>
                                     </manifestEntries>
