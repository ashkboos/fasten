/*
 * Licensed to the Apache Software Foundation (ASF) under one
 * or more contributor license agreements.  See the NOTICE file
 * distributed with this work for additional information
 * regarding copyright ownership.  The ASF licenses this file
 * to you under the Apache License, Version 2.0 (the
 * "License"); you may not use this file except in compliance
 * with the License.  You may obtain a copy of the License at
 *
 *     http://www.apache.org/licenses/LICENSE-2.0
 *
 * Unless required by applicable law or agreed to in writing, software
 * distributed under the License is distributed on an "AS IS" BASIS,
 * WITHOUT WARRANTIES OR CONDITIONS OF ANY KIND, either express or implied.
 * See the License for the specific language governing permissions and
 * limitations under the License.
 */

package eu.fasten.analyzer.pomanalyzer.pom;

import eu.fasten.analyzer.pomanalyzer.pom.data.Dependency;
import eu.fasten.analyzer.pomanalyzer.pom.data.DependencyData;
import eu.fasten.analyzer.pomanalyzer.pom.data.DependencyManagement;
import java.io.BufferedReader;
import java.io.ByteArrayInputStream;
import java.io.File;
import java.io.FileNotFoundException;
import java.io.FileReader;
import java.io.IOException;
import java.io.InputStream;
import java.net.URL;
import java.nio.file.Files;
import java.nio.file.StandardCopyOption;
import java.util.ArrayList;
import java.util.Collections;
import java.util.HashMap;
import java.util.List;
import java.util.Map;
import java.util.Optional;
import org.apache.commons.lang3.tuple.ImmutablePair;
import org.apache.commons.lang3.tuple.Pair;
import org.dom4j.DocumentException;
import org.dom4j.Node;
import org.dom4j.io.SAXReader;
import org.slf4j.Logger;
import org.slf4j.LoggerFactory;

public class DataExtractor {

    private List<String> mavenRepos;
    private static final Logger logger = LoggerFactory.getLogger(DataExtractor.class);

    private String mavenCoordinate = null;
    private String pomContents = null;

    public DataExtractor() {
        var repoHost = System.getenv("MVN_REPO") != null
                ? System.getenv("MVN_REPO") : "https://repo.maven.apache.org/maven2/";
        this.mavenRepos = Collections.singletonList(repoHost);
    }

    /**
     * Generates link to Maven sources jar file for certain Maven coordinate.
     *
     * @param groupId    groupId of the coordinate
     * @param artifactId artifactId of the coordinate
     * @param version    version of the coordinate
     * @return Link to Maven sources jar file
     */
    public String generateMavenSourcesLink(String groupId, String artifactId, String version) {
        return this.mavenRepos.get(0) + groupId.replace('.', '/') + "/" + artifactId + "/"
                + version + "/" + artifactId + "-" + version + "-sources.jar";
    }

    /**
     * Extracts packaging type from POM of certain Maven coordinate.
     *
     * @param groupId    groupId of the coordinate
     * @param artifactId artifactId of the coordinate
     * @param version    version of the coordinate
     * @return Extracted packaging as String (default is "jar")
     */
    public String extractPackagingType(String groupId, String artifactId, String version) {
        String packaging = "jar";
        try {
            ByteArrayInputStream pomByteStream;
            if ((groupId + ":" + artifactId + ":" + version).equals(this.mavenCoordinate)) {
                pomByteStream = new ByteArrayInputStream(this.pomContents.getBytes());
            } else {
                pomByteStream = new ByteArrayInputStream(
                        this.downloadPom(artifactId, groupId, version)
                                .orElseThrow(RuntimeException::new).getBytes());
            }
            var pom = new SAXReader().read(pomByteStream).getRootElement();
            var packagingNode = pom.selectSingleNode("./*[local-name()='packaging']");
            if (packagingNode != null) {
                packaging = packagingNode.getText();
            }
        } catch (DocumentException e) {
            logger.error("Error parsing POM file for: "
                    + groupId + ":" + artifactId + ":" + version);
        } catch (FileNotFoundException e) {
            logger.error("Error downloading POM file for: "
                    + groupId + ":" + artifactId + ":" + version);
        }
        return packaging;
    }

    /**
     * Extracts repository URL from POM of certain Maven coordinate.
     *
     * @param groupId    groupId of the coordinate
     * @param artifactId artifactId of the coordinate
     * @param version    version of the coordinate
     * @return Extracted repository URL as String
     */
    public String extractRepoUrl(String groupId, String artifactId, String version) {
        String repoUrl = null;
        try {
            var scm = extractScm(groupId, artifactId, version);
            if (scm != null) {
                var url = scm.selectSingleNode("./*[local-name()='url']");
                if (url != null) {
                    repoUrl = url.getText();
                }
            }
        } catch (DocumentException e) {
            logger.error("Error parsing POM file for: "
                    + groupId + ":" + artifactId + ":" + version);
        } catch (FileNotFoundException e) {
            logger.error("Error downloading POM file for: "
                    + groupId + ":" + artifactId + ":" + version);
        }
        return repoUrl;
    }

    /**
     * Extracts commit tag from POM of certain Maven coordinate.
     *
     * @param groupId    groupId of the coordinate
     * @param artifactId artifactId of the coordinate
     * @param version    version of the coordinate
     * @return Extracted commit tag representing certain version in repository
     */
    public String extractCommitTag(String groupId, String artifactId, String version) {
        String commitTag = null;
        try {
            var scm = extractScm(groupId, artifactId, version);
            if (scm != null) {
                var tag = scm.selectSingleNode("./*[local-name()='tag']");
                commitTag = (tag != null) ? tag.getText() : null;
            }
        } catch (DocumentException e) {
            logger.error("Error parsing POM file for: "
                    + groupId + ":" + artifactId + ":" + version);
        } catch (FileNotFoundException e) {
            logger.error("Error downloading POM file for: "
                    + groupId + ":" + artifactId + ":" + version);
        }
        return commitTag;
    }

    private Node extractScm(String groupId, String artifactId, String version) throws FileNotFoundException, DocumentException {
        ByteArrayInputStream pomByteStream;
        if ((groupId + ":" + artifactId + ":" + version).equals(this.mavenCoordinate)) {
            pomByteStream = new ByteArrayInputStream(this.pomContents.getBytes());
        } else {
            pomByteStream = new ByteArrayInputStream(
                    this.downloadPom(artifactId, groupId, version)
                            .orElseThrow(RuntimeException::new).getBytes());
        }
        var pom = new SAXReader().read(pomByteStream);
        return pom.getRootElement().selectSingleNode("./*[local-name()='scm']");
    }

    /**
     * Extracts dependency information (dependencyManagement and list of dependencies)
     * from certain Maven coordinate.
     *
     * @param groupId    groupId of the coordinate
     * @param artifactId artifactId of the coordinate
     * @param version    version of the coordinate
     * @return Extracted dependency information as DependencyData
     */
    public DependencyData extractDependencyData(String groupId, String artifactId, String version) {
<<<<<<< HEAD
        DependencyData dependencyData = new DependencyData(
                new DependencyManagement(new ArrayList<>()), new ArrayList<>());
=======
        DependencyData dependencyData = new DependencyData(new DependencyManagement(new ArrayList<>()), new ArrayList<>());
>>>>>>> fc214769
        try {
            ByteArrayInputStream pomByteStream;
            if ((groupId + ":" + artifactId + ":" + version).equals(this.mavenCoordinate)) {
                pomByteStream = new ByteArrayInputStream(this.pomContents.getBytes());
            } else {
                pomByteStream = new ByteArrayInputStream(
                        this.downloadPom(artifactId, groupId, version)
                                .orElseThrow(RuntimeException::new).getBytes());
            }
            var pom = new SAXReader().read(pomByteStream);
            var versionResolutionData = extractDependencyResolutionMetadata(pom.getRootElement());
            var properties = versionResolutionData.getLeft();
            var parentDependencyManagements = versionResolutionData.getRight();
            for (int i = 0; i < parentDependencyManagements.size(); i++) {
                var depManagement = parentDependencyManagements.get(i);
                var resolvedDependencies = resolveDependencyVersions(depManagement.dependencies,
                        properties, new ArrayList<>());
                parentDependencyManagements.set(i, new DependencyManagement(resolvedDependencies));
            }
            var dependencyManagementNode = pom.getRootElement()
                    .selectSingleNode("./*[local-name()='dependencyManagement']");
            DependencyManagement dependencyManagement;
            if (dependencyManagementNode != null) {
                var dependenciesNode = dependencyManagementNode
                        .selectSingleNode("./*[local-name()='dependencies']");
                var dependencies = extractDependencies(dependenciesNode);
                dependencies = this.resolveDependencyVersions(dependencies, properties,
                        parentDependencyManagements);
                dependencyManagement = new DependencyManagement(dependencies);
            } else {
                dependencyManagement = new DependencyManagement(new ArrayList<>());
            }
            var dependenciesNode = pom.getRootElement()
                    .selectSingleNode("./*[local-name()='dependencies']");
            var dependencies = extractDependencies(dependenciesNode);
            dependencies = this.resolveDependencyVersions(dependencies, properties,
                    parentDependencyManagements);
            dependencyData = new DependencyData(dependencyManagement, dependencies);
        } catch (DocumentException e) {
            logger.error("Error parsing POM file for: "
                    + groupId + ":" + artifactId + ":" + version);
        } catch (FileNotFoundException e) {
            logger.error("Error downloading POM file for: "
                    + groupId + ":" + artifactId + ":" + version);
        }
        return dependencyData;
    }

    private List<Dependency> resolveDependencyVersions(List<Dependency> dependencies,
                                                       Map<String, String> properties,
                                                       List<DependencyManagement> depManagements) {
        var resolvedDependencies = new ArrayList<Dependency>();
        for (var dependency : dependencies) {
            if (dependency.versionConstraints.get(0).lowerBound.equals("*")) {
                for (var depManagement : depManagements) {
                    for (var parentDep : depManagement.dependencies) {
                        if (parentDep.artifactId.equals(dependency.artifactId)
                                && parentDep.groupId.equals(dependency.groupId)) {
                            resolvedDependencies.add(new Dependency(
                                    dependency.artifactId,
                                    dependency.groupId,
                                    parentDep.versionConstraints,
                                    dependency.exclusions,
                                    dependency.scope,
                                    dependency.optional,
                                    dependency.type,
                                    dependency.classifier
                            ));
                        }
                    }
                }
            } else if (dependency.versionConstraints.get(0).lowerBound.startsWith("$")) {
                var property = dependency.versionConstraints.get(0).lowerBound;
                var version = "";
                for (var entry : properties.entrySet()) {
                    if (entry.getKey().equals(property.substring(2, property.length() - 1))) {
                        version = entry.getValue();
                    }
                }
                resolvedDependencies.add(new Dependency(
                        dependency.artifactId,
                        dependency.groupId,
                        version,
                        dependency.exclusions,
                        dependency.scope,
                        dependency.optional,
                        dependency.type,
                        dependency.classifier
                ));
            } else {
                resolvedDependencies.add(dependency);
            }
        }
        return resolvedDependencies;
    }

    private Pair<Map<String, String>, List<DependencyManagement>> extractDependencyResolutionMetadata(Node pomRoot) {
        Map<String, String> properties = new HashMap<>();
        var dependencyManagements = new ArrayList<DependencyManagement>();
        var propertiesRoot = pomRoot.selectSingleNode("./*[local-name() ='properties']");
        if (propertiesRoot != null) {
            for (final var property : propertiesRoot.selectNodes("*")) {
                properties.put(property.getName(), property.getStringValue());
            }
        }
        var parentNode = pomRoot.selectSingleNode("./*[local-name() ='parent']");
        if (parentNode != null) {
            var parentGroup = parentNode
                    .selectSingleNode("./*[local-name() ='groupId']").getText();
            var parentArtifact = parentNode
                    .selectSingleNode("./*[local-name() ='artifactId']").getText();
            var parentVersion = parentNode
                    .selectSingleNode("./*[local-name() ='version']").getText();
            try {
                var parentPom = new SAXReader().read(new ByteArrayInputStream(
                        this.downloadPom(parentArtifact, parentGroup, parentVersion)
                                .orElseThrow(RuntimeException::new).getBytes())).getRootElement();
                var parentMetadata = this.extractDependencyResolutionMetadata(parentPom);
                var parentProperties = parentMetadata.getLeft();
                for (var entry : parentProperties.entrySet()) {
                    properties.put(entry.getKey(), entry.getValue());
                }
                var dependencyManagementNode = parentPom
                        .selectSingleNode("./*[local-name()='dependencyManagement']");
                DependencyManagement dependencyManagement;
                if (dependencyManagementNode != null) {
                    var dependenciesNode = dependencyManagementNode
                            .selectSingleNode("./*[local-name()='dependencies']");
                    var dependencies = extractDependencies(dependenciesNode);
                    dependencyManagement = new DependencyManagement(dependencies);
                } else {
                    dependencyManagement = new DependencyManagement(new ArrayList<>());
                }
                dependencyManagements.add(dependencyManagement);
                dependencyManagements.addAll(parentMetadata.getRight());
            } catch (DocumentException e) {
                logger.error("Error parsing POM file for: "
                        + parentGroup + ":" + parentArtifact + ":" + parentVersion);
            } catch (FileNotFoundException e) {
                logger.error("Error downloading POM file for: "
                        + parentGroup + ":" + parentArtifact + ":" + parentVersion);
            }
        }
        return new ImmutablePair<>(properties, dependencyManagements);
    }

    private List<Dependency> extractDependencies(Node dependenciesNode) {
        ArrayList<Dependency> dependencies = new ArrayList<>();
        if (dependenciesNode != null) {
            for (var dependencyNode : dependenciesNode
                    .selectNodes("./*[local-name()='dependency']")) {
                var artifactNode = dependencyNode
                        .selectSingleNode("./*[local-name()='artifactId']");
                var groupNode = dependencyNode
                        .selectSingleNode("./*[local-name()='groupId']");
                var versionNode = dependencyNode
                        .selectSingleNode("./*[local-name()='version']");
                var exclusionsNode = dependencyNode
                        .selectSingleNode("./*[local-name()='exclusions']");
                var exclusions = new ArrayList<Dependency.Exclusion>();
                if (exclusionsNode != null) {
                    for (var exclusionNode : exclusionsNode
                            .selectNodes("./*[local-name()='exclusion']")) {
                        var exclusionArtifactNode = exclusionNode
                                .selectSingleNode("./*[local-name()='artifactId']");
                        var exclusionGroupNode = exclusionNode
                                .selectSingleNode("./*[local-name()='groupId']");
                        exclusions.add(new Dependency.Exclusion(
                                exclusionArtifactNode.getText(),
                                exclusionGroupNode.getText()
                        ));
                    }
                }
                var scopeNode = dependencyNode
                        .selectSingleNode("./*[local-name()='scope']");
                var optionalNode = dependencyNode
                        .selectSingleNode("./*[local-name()='optional']");
                var typeNode = dependencyNode
                        .selectSingleNode("./*[local-name()='type']");
                var classifierNode = dependencyNode
                        .selectSingleNode("./*[local-name()='classifier']");
                String version;
                if (versionNode != null) {
                    version = versionNode.getText();
                } else {
                    version = null;
                }
                dependencies.add(new Dependency(
                        artifactNode.getText(),
                        groupNode.getText(),
                        version,
                        exclusions,
                        (scopeNode != null) ? scopeNode.getText() : "",
                        (optionalNode != null) && Boolean.parseBoolean(
                                optionalNode.getText()
                        ),
                        (typeNode != null) ? typeNode.getText() : "",
                        (classifierNode != null) ? classifierNode.getText() : ""
                ));
            }
        }
        return dependencies;
    }

    private Optional<String> downloadPom(String artifactId, String groupId, String version)
            throws FileNotFoundException {
        for (var repo : this.getMavenRepos()) {
            var pomUrl = this.getPomUrl(artifactId, groupId, version, repo);
            var pom = httpGetToFile(pomUrl).flatMap(DataExtractor::fileToString);
            if (pom.isPresent()) {
                this.mavenCoordinate = groupId + ":" + artifactId + ":" + version;
                this.pomContents = pom.get();
                return pom;
            }
        }
        return Optional.empty();
    }

    public List<String> getMavenRepos() {
        return mavenRepos;
    }

    public void setMavenRepos(List<String> mavenRepos) {
        this.mavenRepos = mavenRepos;
    }

    private String getPomUrl(String artifactId, String groupId, String version, String repo) {
        return repo + groupId.replace('.', '/') + "/" + artifactId + "/" + version
                + "/" + artifactId + "-" + version + ".pom";
    }

    /**
     * Utility function that stores the contents of GET request to a temporary file.
     */
    private static Optional<File> httpGetToFile(String url) throws FileNotFoundException {
        logger.debug("HTTP GET: " + url);
        try {
            final var tempFile = Files.createTempFile("fasten", ".pom");
            final InputStream in = new URL(url).openStream();
            Files.copy(in, tempFile, StandardCopyOption.REPLACE_EXISTING);
            in.close();
            return Optional.of(new File(tempFile.toAbsolutePath().toString()));
        } catch (FileNotFoundException e) {
            logger.error("Could not find URL: " + url);
            throw e;
        } catch (Exception e) {
            logger.error("Error retrieving URL: " + url);
            return Optional.empty();
        }
    }

    /**
     * Utility function that reads the contents of a file to a String.
     */
    private static Optional<String> fileToString(final File f) {
        logger.trace("Loading file as string: " + f.toString());
        try {
            final var fr = new BufferedReader(new FileReader(f));
            final StringBuilder result = new StringBuilder();
            String line;
            while ((line = fr.readLine()) != null) {
                result.append(line);
            }
            fr.close();
            return Optional.of(result.toString());

        } catch (IOException e) {
            logger.error("Cannot read from file: " + f.toString(), e);
            return Optional.empty();
        }
    }
}<|MERGE_RESOLUTION|>--- conflicted
+++ resolved
@@ -183,12 +183,8 @@
      * @return Extracted dependency information as DependencyData
      */
     public DependencyData extractDependencyData(String groupId, String artifactId, String version) {
-<<<<<<< HEAD
         DependencyData dependencyData = new DependencyData(
                 new DependencyManagement(new ArrayList<>()), new ArrayList<>());
-=======
-        DependencyData dependencyData = new DependencyData(new DependencyManagement(new ArrayList<>()), new ArrayList<>());
->>>>>>> fc214769
         try {
             ByteArrayInputStream pomByteStream;
             if ((groupId + ":" + artifactId + ":" + version).equals(this.mavenCoordinate)) {
