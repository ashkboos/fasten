--- conflicted
+++ resolved
@@ -326,7 +326,6 @@
 
         if (artifact instanceof File) {
             logger.info("Generating graph for {}", ((File) artifact).getAbsolutePath());
-<<<<<<< HEAD
             final var cg = new PartialCallGraph(
                     new CallGraphConstructor((File) artifact, mainClass, algorithm));
             revisionCallGraph =
@@ -334,14 +333,7 @@
                             .product(cleanUpFileName((File) artifact))
                             .version("").timestamp(0).cgGenerator("").forge("")
                             .classHierarchy(cg.getClassHierarchy()).nodeCount(cg.getNodeCount()).build();
-=======
-            final var cg = new PartialCallGraph(new CallGraphConstructor((File) artifact,
-                    mainClass, algorithm));
-            revisionCallGraph = ExtendedRevisionCallGraph.extendedBuilder().graph(cg.getGraph())
-                    .product(((File) artifact).getName().replace(".class", "").replace("$", ""))
-                    .version("").timestamp(0).cgGenerator("").forge("")
-                    .classHierarchy(cg.getClassHierarchy()).nodeCount(cg.getNodeCount()).build();
->>>>>>> 89d5c535
+
         } else {
             revisionCallGraph = PartialCallGraph
                     .createExtendedRevisionCallGraph((MavenCoordinate) artifact, mainClass,
@@ -357,18 +349,15 @@
         return revisionCallGraph;
     }
 
-<<<<<<< HEAD
     private String cleanUpFileName(File artifact) {
         return artifact.getName().replace(".class", "").replace("$", "").replace(".jar", "");
     }
 
-=======
     /**
      * Get a list of files of dependencies.
      *
      * @return a list of dependencies files
      */
->>>>>>> 89d5c535
     private List<File> getDependenciesFiles() {
         final var result = new ArrayList<File>();
         if (this.commands.computations.tools.merge.dependencies != null) {
