package eu.fasten.analyzer.javacgopal.data;

import eu.fasten.analyzer.javacgopal.data.exceptions.MissingArtifactException;
import eu.fasten.analyzer.javacgopal.data.exceptions.OPALException;
import eu.fasten.core.data.ExtendedBuilder;
import eu.fasten.core.data.ExtendedBuilderJava;
import eu.fasten.core.data.ExtendedRevisionJavaCallGraph;
import eu.fasten.core.data.JSONUtils;
import eu.fasten.core.maven.utils.MavenUtilities;
import eu.fasten.core.merge.LocalMerger;
import java.io.File;
import java.io.FileReader;
import java.io.FileWriter;
import java.io.IOException;
import java.util.ArrayList;
import java.util.Collections;
import java.util.List;
import java.util.Objects;
import org.jooq.tools.csv.CSVReader;
import org.json.JSONObject;
import org.junit.jupiter.api.Assertions;
import org.junit.jupiter.api.BeforeAll;
import org.junit.jupiter.api.Test;

import org.skyscreamer.jsonassert.JSONAssert;
import org.skyscreamer.jsonassert.JSONCompareMode;
import org.slf4j.Logger;
import org.slf4j.LoggerFactory;

class JSONUtilsTest {
    private static final Logger logger = LoggerFactory.getLogger(JSONUtilsTest.class);

    private static ExtendedRevisionJavaCallGraph graph, artifact, dependency;
    private static List<MavenCoordinate> coords;
    private int batchVolume = 20; //percentage of batch tests to be executed in the build

    @BeforeAll
    static void setUp() throws IOException, OPALException, MissingArtifactException {

        var coordinate =
            new MavenCoordinate("com.github.shoothzj", "java-tool", "3.0.30.RELEASE", "jar");
        graph = PartialCallGraph.createExtendedRevisionJavaCallGraph(coordinate,
<<<<<<< HEAD
            "", "CHA", 1574072773, MavenUtilities.getRepos().get(0));
=======
            "", "CHA", 1574072773, MavenUtilities.MAVEN_CENTRAL_REPO);
>>>>>>> 82b40bb6

        coordinate =
            new MavenCoordinate("abbot", "costello", "1.4.0", "jar");
        artifact = PartialCallGraph.createExtendedRevisionJavaCallGraph(coordinate,
<<<<<<< HEAD
            "", "CHA", 1574072773, MavenUtilities.getRepos().get(0));
=======
            "", "CHA", 1574072773, MavenUtilities.MAVEN_CENTRAL_REPO);
>>>>>>> 82b40bb6

        coordinate =
            new MavenCoordinate("abbot", "abbot", "1.4.0", "jar");
        dependency = PartialCallGraph.createExtendedRevisionJavaCallGraph(coordinate,
<<<<<<< HEAD
            "", "CHA", 1574072773, MavenUtilities.getRepos().get(0));
=======
            "", "CHA", 1574072773, MavenUtilities.MAVEN_CENTRAL_REPO);
>>>>>>> 82b40bb6
        final var deps = new ArrayList<>(Collections.singletonList(dependency));
        deps.add(artifact);
        final var merger = new LocalMerger(deps);
        merger.mergeWithCHA(artifact);

        coords =
            readDataCSV(new File(Objects.requireNonNull(Thread.currentThread().getContextClassLoader()
            .getResource("121Coordinates.csv")).getFile()));
    }

    @Test
    void toJSONString() throws IOException {

        final var ser1 = avgConsumption(graph, "direct", "direct", 20, 20);
        final var ser2 = avgConsumption(graph, "jsonObject", "jsonObject", 20, 20);
        JSONAssert.assertEquals(ser1, ser2, JSONCompareMode.STRICT);

    }

    @Test
    void shouldNotHaveCommaInTheEnd(){
        ExtendedBuilderJava builder = new ExtendedBuilderJava();
        final var rcg =
            builder.timestamp(-1).classHierarchy(graph.getClassHierarchy()).graph(graph.getGraph())
                .forge(graph.forge).cgGenerator(graph.getCgGenerator()).version(graph.version).product(graph.product).build();
        final var rcgString = JSONUtils.toJSONString(rcg);
        Assertions.assertTrue(rcgString.endsWith("]}}"));
        JSONAssert.assertEquals(rcg.toJSON().toString(), rcgString,
            JSONCompareMode.STRICT);
    }

    @Test
    void mergedGraphTest() throws IOException {

        final var ser1 = avgConsumption(artifact, "direct", "direct", 20, 20);
        final var ser2 = avgConsumption(artifact, "jsonObject", "jsonObject", 20, 20);
        JSONAssert.assertEquals(ser1, ser2, JSONCompareMode.STRICT);

    }

    @Test
    void batchOfCGsTest() throws IOException, OPALException, MissingArtifactException {
        final var coordsSize = (coords.size() * batchVolume)/100;

        logger.debug("Testing {} serialization", coordsSize);

        for (int i = 0; i < coordsSize; i++) {
            MavenCoordinate coord = coords.get(i);
            final var cg = PartialCallGraph.createExtendedRevisionJavaCallGraph(coord,
                "", "CHA", 1574072773, MavenUtilities.getRepos().get(0));

            logger.debug("Serialization for: {}", coord.getCoordinate());
            final var ser1 = avgConsumption(cg, "direct", "direct", 20, 20);
            final var ser2 = avgConsumption(cg, "jsonObject", "jsonObject", 20, 20);

            JSONAssert.assertEquals(ser1, ser2, JSONCompareMode.STRICT);

            logger.debug("Deserialization for: {}", coord.getCoordinate());
            final var s1 = new ExtendedRevisionJavaCallGraph(new JSONObject(ser1));
            final var s2 = new ExtendedRevisionJavaCallGraph(new JSONObject(ser2));
            Assertions.assertEquals(s1,s2);
        }

    }

    private static List<MavenCoordinate> readDataCSV(
        final File input) throws IOException {

        List<MavenCoordinate> result = new ArrayList<>();

        try (var csvReader = new CSVReader(new FileReader(input), ',', '\'', 1)) {
            String[] values;
            while ((values = csvReader.readNext()) != null) {
                result.add(MavenCoordinate.fromString(values[0], "jar"));
            }
        }
        return result;
    }

    private String avgConsumption(final ExtendedRevisionJavaCallGraph ercg,
                                  final String serializationMethod, final String path,
                                  final int warmUp,
                                  final int iterations) throws IOException {
        String result = "";
        final var times = new ArrayList<Long>();
        final var mems = new ArrayList<Long>();
        for (int i = 0; i < warmUp + iterations; i++) {
            if (i > warmUp) {
                System.gc();
                var startMem = getUsedMem();
                long startTime = System.currentTimeMillis();
                if (serializationMethod.equals("direct")) {
                    result = JSONUtils.toJSONString(ercg);
                    writeToFile(path, result);
                } else {
                    result = ercg.toJSON().toString();
                    writeToFile(path, result);
                }
                var endMem = getUsedMem();
                mems.add(endMem - startMem);
                times.add(System.currentTimeMillis() - startTime);
            }
        }
        logger.debug(serializationMethod + " serializer avg time : {}",
            times.stream().mapToDouble(a -> a).average().getAsDouble());
        logger.debug(serializationMethod + " serializer avg memory : {}",
            mems.stream().mapToDouble(a -> a).average().getAsDouble());
        return result;
    }

    private long getUsedMem() {
        return Runtime.getRuntime().totalMemory() - Runtime.getRuntime().freeMemory();
    }

    private static void writeToFile(final String path, final String content) throws IOException {

        File file = new File(path);
        FileWriter fw = new FileWriter(file.getAbsoluteFile());
        fw.write(content);
        fw.flush();
        fw.close();
    }

}<|MERGE_RESOLUTION|>--- conflicted
+++ resolved
@@ -40,29 +40,17 @@
         var coordinate =
             new MavenCoordinate("com.github.shoothzj", "java-tool", "3.0.30.RELEASE", "jar");
         graph = PartialCallGraph.createExtendedRevisionJavaCallGraph(coordinate,
-<<<<<<< HEAD
-            "", "CHA", 1574072773, MavenUtilities.getRepos().get(0));
-=======
             "", "CHA", 1574072773, MavenUtilities.MAVEN_CENTRAL_REPO);
->>>>>>> 82b40bb6
 
         coordinate =
             new MavenCoordinate("abbot", "costello", "1.4.0", "jar");
         artifact = PartialCallGraph.createExtendedRevisionJavaCallGraph(coordinate,
-<<<<<<< HEAD
-            "", "CHA", 1574072773, MavenUtilities.getRepos().get(0));
-=======
             "", "CHA", 1574072773, MavenUtilities.MAVEN_CENTRAL_REPO);
->>>>>>> 82b40bb6
 
         coordinate =
             new MavenCoordinate("abbot", "abbot", "1.4.0", "jar");
         dependency = PartialCallGraph.createExtendedRevisionJavaCallGraph(coordinate,
-<<<<<<< HEAD
-            "", "CHA", 1574072773, MavenUtilities.getRepos().get(0));
-=======
             "", "CHA", 1574072773, MavenUtilities.MAVEN_CENTRAL_REPO);
->>>>>>> 82b40bb6
         final var deps = new ArrayList<>(Collections.singletonList(dependency));
         deps.add(artifact);
         final var merger = new LocalMerger(deps);
