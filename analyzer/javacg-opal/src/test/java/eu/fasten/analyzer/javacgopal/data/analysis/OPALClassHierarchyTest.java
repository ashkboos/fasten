/*
 * Licensed to the Apache Software Foundation (ASF) under one
 * or more contributor license agreements.  See the NOTICE file
 * distributed with this work for additional information
 * regarding copyright ownership.  The ASF licenses this file
 * to you under the Apache License, Version 2.0 (the
 * "License"); you may not use this file except in compliance
 * with the License.  You may obtain a copy of the License at
 *
 *     http://www.apache.org/licenses/LICENSE-2.0
 *
 * Unless required by applicable law or agreed to in writing, software
 * distributed under the License is distributed on an "AS IS" BASIS,
 * WITHOUT WARRANTIES OR CONDITIONS OF ANY KIND, either express or implied.
 * See the License for the specific language governing permissions and
 * limitations under the License.
 */

package eu.fasten.analyzer.javacgopal.data.analysis;

import static org.junit.jupiter.api.Assertions.assertEquals;
import static org.junit.jupiter.api.Assertions.assertNotNull;
import static org.junit.jupiter.api.Assertions.assertNull;

import eu.fasten.analyzer.javacgopal.data.MavenCoordinate;
import eu.fasten.analyzer.javacgopal.data.PartialCallGraph;
import eu.fasten.analyzer.javacgopal.data.exceptions.MissingArtifactException;
import eu.fasten.analyzer.javacgopal.data.exceptions.OPALException;
import eu.fasten.core.data.ExtendedRevisionJavaCallGraph;
import eu.fasten.core.data.Graph;
import eu.fasten.core.data.JavaScope;
import eu.fasten.core.data.FastenURI;
import eu.fasten.core.maven.utils.MavenUtilities;
import eu.fasten.core.merge.LocalMerger;
import java.util.ArrayList;
import java.util.HashMap;
import java.util.LinkedList;
import java.util.List;
import java.util.Map;
import org.junit.jupiter.api.Assertions;
import org.junit.jupiter.api.BeforeAll;
import org.junit.jupiter.api.Test;
import org.mockito.Mockito;
import org.opalj.br.BaseType;
import org.opalj.br.ClassFile;
import org.opalj.br.ClassHierarchy;
import org.opalj.br.Code;
import org.opalj.br.DeclaredMethod;
import org.opalj.br.FieldType;
import org.opalj.br.Method;
import org.opalj.br.MethodDescriptor;
import org.opalj.br.ObjectType;
import org.opalj.br.instructions.Instruction;
import org.opalj.br.instructions.MethodInvocationInstruction;
import org.opalj.collection.QualifiedCollection;
import org.opalj.collection.immutable.ConstArray;
import org.opalj.collection.immutable.RefArray;
import org.opalj.collection.immutable.UIDSet;
import org.opalj.collection.immutable.UIDSet1;
import scala.Option;
import scala.Tuple2;
import scala.collection.Iterator;
import scala.collection.mutable.HashSet;

class OPALClassHierarchyTest {

    private static ObjectType type;

    @BeforeAll
    static void setUp() {
        ObjectType wrapperType = Mockito.mock(ObjectType.class);
        Mockito.when(wrapperType.packageName()).thenReturn("some/package");

        BaseType baseType = Mockito.mock(BaseType.class);
        Mockito.when(baseType.WrapperType()).thenReturn(wrapperType);
        Mockito.when(baseType.toString()).thenReturn("typeName");

        type = Mockito.mock(ObjectType.class);
        Mockito.when(type.asBaseType()).thenReturn(baseType);
        Mockito.when(type.isBaseType()).thenReturn(true);
    }

    @Test
    void asURIHierarchy() {
        var qualifiedCollection = Mockito.mock(QualifiedCollection.class);
        Mockito.when(qualifiedCollection.s()).thenReturn(null);

        var uidSet = Mockito.mock(UIDSet.class);
        Mockito.when(uidSet.nonEmpty()).thenReturn(false);

        var uidSetInterfaces = new UIDSet1<>(type);

        var classHierarchy = Mockito.mock(ClassHierarchy.class);
        Mockito.when(classHierarchy.supertypes(type)).thenReturn(uidSet);
        Mockito.when(classHierarchy.allSuperclassTypesInInitializationOrder(type))
                .thenReturn(qualifiedCollection);
        Mockito.when(classHierarchy.allSuperinterfacetypes(type, false))
                .thenReturn(uidSetInterfaces);

        var arrayOfParameters = new RefArray<FieldType>(new FieldType[]{type});

        var descriptor = Mockito.mock(MethodDescriptor.class);
        Mockito.when(descriptor.parameterTypes()).thenReturn(arrayOfParameters);
        Mockito.when(descriptor.returnType()).thenReturn(type);

        var declaredMethod = Mockito.mock(DeclaredMethod.class);
        Mockito.when(declaredMethod.descriptor()).thenReturn(descriptor);
        Mockito.when(declaredMethod.name()).thenReturn("methodName");
        Mockito.when(declaredMethod.declaringClassType()).thenReturn(type);

        var method = createMethod();
        Mockito.when(method.isPrivate()).thenReturn(true);

        var methodsInternal = new HashMap<Method, Integer>();
        methodsInternal.put(method, 123);

        var opalTypeInternal = new OPALType(methodsInternal, null, new ArrayList<>(), "source.java", "", false);

        var internals = Map.of(type, opalTypeInternal);
        var externals = Map.of(type, Map.of(declaredMethod, 4));

        var opalClassHierarchy = new OPALClassHierarchy(internals, externals, 5);

        var uriHierarchy = opalClassHierarchy.asURIHierarchy(classHierarchy);

        assertNotNull(uriHierarchy);
        assertEquals(1, uriHierarchy.get(JavaScope.internalTypes).size());
        assertEquals(1, uriHierarchy.get(JavaScope.externalTypes).size());

        var internalUri = uriHierarchy
                .get(JavaScope.internalTypes)
                .get(FastenURI.create("/some.package/typeName"));
        var externalUri = uriHierarchy
                .get(JavaScope.externalTypes)
                .get(FastenURI.create("/some.package/typeName"));

        Assertions.assertEquals("source.java", internalUri.getSourceFileName());
        Assertions.assertEquals(FastenURI.create("/some.package/typeName.methodName(typeName)typeName"),
                internalUri.getMethods().get(123).getUri());
        Assertions.assertEquals(0, internalUri.getSuperInterfaces().size());
        Assertions.assertEquals(0, internalUri.getSuperClasses().size());

        Assertions.assertEquals("", externalUri.getSourceFileName());
        Assertions.assertEquals(FastenURI.create("/some.package/typeName.methodName(typeName)typeName"),
                externalUri.getMethods().get(4).getUri());
        Assertions.assertEquals(1, externalUri.getSuperInterfaces().size());
        Assertions.assertEquals(FastenURI.create("/some.package/typeName"),
                externalUri.getSuperInterfaces().get(0));
        Assertions.assertEquals(0, externalUri.getSuperClasses().size());
    }

    private Method createMethod() {
        var arrayOfParameters = new RefArray<FieldType>(new FieldType[]{type});

        var descriptor = Mockito.mock(MethodDescriptor.class);
        Mockito.when(descriptor.parameterTypes()).thenReturn(arrayOfParameters);
        Mockito.when(descriptor.returnType()).thenReturn(type);

        var classFile = Mockito.mock(ClassFile.class);
        Mockito.when(classFile.thisType()).thenReturn(type);

        var code = Mockito.mock(Code.class);
        Mockito.when(code.firstLineNumber()).thenReturn(Option.apply(10));
        Mockito.when(code.lineNumber(20)).thenReturn(Option.apply(30));
        Mockito.when(code.codeSize()).thenReturn(20);

        var method = Mockito.mock(Method.class);
        Mockito.when(method.descriptor()).thenReturn(descriptor);
        Mockito.when(method.name()).thenReturn("methodName");
        Mockito.when(method.declaringClassFile()).thenReturn(classFile);
        Mockito.when(method.body()).thenReturn(Option.apply(code));
        Mockito.when(method.instructionsOption()).thenReturn(Option.apply(new Instruction[]{}));

        return method;
    }

    @Test
    void addMethodToExternalsMethodExists() {
        var objectType = Mockito.mock(ObjectType.class);

        var method = Mockito.mock(DeclaredMethod.class);
        Mockito.when(method.declaringClassType()).thenReturn(objectType);

        var externals = new HashMap<ObjectType, Map<DeclaredMethod, Integer>>();
        var externalCall = Map.of(method, 123);
        externals.put(objectType, externalCall);

        var classHierarchy = new OPALClassHierarchy(new HashMap<>(), externals, 5);

        assertEquals(123, classHierarchy.addMethodToExternals(method));
    }

    @Test
    void addMethodToExternalsNoMethod() {
        var method = Mockito.mock(DeclaredMethod.class);
        Mockito.when(method.declaringClassType()).thenReturn(type);

        var classHierarchy = new OPALClassHierarchy(new HashMap<>(), new HashMap<>(), 5);

        assertEquals(5, classHierarchy.addMethodToExternals(method));
    }

    @Test
    void getInternalCallKeys() {
        var objectType = Mockito.mock(ObjectType.class);

        var thisType = Mockito.mock(ObjectType.class);
        Mockito.when(thisType.asObjectType()).thenReturn(objectType);

        var classFile = Mockito.mock(ClassFile.class);
        Mockito.when(classFile.thisType()).thenReturn(thisType);

        var source = Mockito.mock(Method.class);
        Mockito.when(source.declaringClassFile()).thenReturn(classFile);
        var target = Mockito.mock(Method.class);
        Mockito.when(target.declaringClassFile()).thenReturn(classFile);

        var methods = new HashMap<Method, Integer>();
        methods.put(source, 123);
        methods.put(target, 234);

        var type = new OPALType(methods, new LinkedList<>(), new ArrayList<>(), "source.java", "", false);

        var internal = new HashMap<ObjectType, OPALType>();
        internal.put(objectType, type);

        var classHierarchy = new OPALClassHierarchy(internal, new HashMap<>(), 5);

        var internalKeys = classHierarchy.getInternalCallKeys(source, target);

        assertEquals(2, internalKeys.size());
        assertEquals(123, internalKeys.get(0));
        assertEquals(234, internalKeys.get(1));
    }

    @Test
    void getExternalCallKeysSourceMethodTargetDeclaredMethod() {
        var objectType = Mockito.mock(ObjectType.class);

        var thisType = Mockito.mock(ObjectType.class);
        Mockito.when(thisType.asObjectType()).thenReturn(objectType);

        var classFile = Mockito.mock(ClassFile.class);
        Mockito.when(classFile.thisType()).thenReturn(thisType);

        var source = Mockito.mock(Method.class);
        Mockito.when(source.declaringClassFile()).thenReturn(classFile);
        var target = Mockito.mock(DeclaredMethod.class);

        var methods = new HashMap<Method, Integer>();
        methods.put(source, 123);

        var type = new OPALType(methods, new LinkedList<>(), new ArrayList<>(), "source.java", "", false);

        var internal = new HashMap<ObjectType, OPALType>();
        internal.put(objectType, type);

        var classHierarchy = new OPALClassHierarchy(internal, new HashMap<>(), 5);

        var externalKeys = classHierarchy.getExternalCallKeys(source, target);

        assertEquals(2, externalKeys.size());
        assertEquals(123, externalKeys.get(0));
        assertEquals(5, externalKeys.get(1));
    }

    @Test
    void getExternalCallKeysSourceDeclaredMethodTargetMethod() {
        var objectType = Mockito.mock(ObjectType.class);

        var thisType = Mockito.mock(ObjectType.class);
        Mockito.when(thisType.asObjectType()).thenReturn(objectType);

        var classFile = Mockito.mock(ClassFile.class);
        Mockito.when(classFile.thisType()).thenReturn(thisType);

        var source = Mockito.mock(DeclaredMethod.class);
        var target = Mockito.mock(Method.class);
        Mockito.when(target.declaringClassFile()).thenReturn(classFile);

        var methods = new HashMap<Method, Integer>();
        methods.put(target, 123);

        var type = new OPALType(methods, new LinkedList<>(), new ArrayList<>(), "source.java", "", false);

        var internal = new HashMap<ObjectType, OPALType>();
        internal.put(objectType, type);

        var classHierarchy = new OPALClassHierarchy(internal, new HashMap<>(), 5);

        var externalKeys = classHierarchy.getExternalCallKeys(source, target);

        assertEquals(2, externalKeys.size());
        assertEquals(5, externalKeys.get(0));
        assertEquals(123, externalKeys.get(1));
    }

    @Test
    void getExternalCallKeysSourceDeclaredMethodTargetDeclaredMethod() {
        var source = Mockito.mock(DeclaredMethod.class);
        var target = Mockito.mock(DeclaredMethod.class);

        var classHierarchy = new OPALClassHierarchy(new HashMap<>(), new HashMap<>(), 5);

        var externalKeys = classHierarchy.getExternalCallKeys(source, target);

        assertEquals(2, externalKeys.size());
        assertEquals(5, externalKeys.get(0));
        assertEquals(6, externalKeys.get(1));
    }

    @Test
    void getExternalCallKeysWrongTypes() {
        var classHierarchy = new OPALClassHierarchy(new HashMap<>(), new HashMap<>(), 5);

        assertEquals(0, classHierarchy.getExternalCallKeys(new Object(), new Object()).size());
    }

    @Test
    void getExternalCallKeysSourceMethodTargetWrongType() {
        var source = Mockito.mock(Method.class);

        var classHierarchy = new OPALClassHierarchy(new HashMap<>(), new HashMap<>(), 5);

        assertEquals(0, classHierarchy.getExternalCallKeys(source, new Object()).size());
    }

    @Test
    void putCallsSourceMethod() {
        var objectType = Mockito.mock(ObjectType.class);

        var thisType = Mockito.mock(ObjectType.class);
        Mockito.when(thisType.asObjectType()).thenReturn(objectType);

        var classFile = Mockito.mock(ClassFile.class);
        Mockito.when(classFile.thisType()).thenReturn(thisType);

        var source = Mockito.mock(Method.class);
        Mockito.when(source.declaringClassFile()).thenReturn(classFile);
        var target = Mockito.mock(Method.class);
        Mockito.when(target.declaringClassFile()).thenReturn(classFile);

        var methods = new HashMap<Method, Integer>();
        methods.put(source, 123);
        methods.put(target, 234);

        var type = new OPALType(methods, new LinkedList<>(), new ArrayList<>(), "source.java", "", false);

        var internal = new HashMap<ObjectType, OPALType>();
        internal.put(objectType, type);

        var classHierarchy = new OPALClassHierarchy(internal, new HashMap<>(), 5);

        var internalCalls = new HashMap<List<Integer>, Map<Object, Object>>();
        var internalCallKeys = classHierarchy.getInternalCallKeys(source, target);
        internalCalls.put(internalCallKeys, new HashMap<>());

        var externalCalls = new HashMap<List<Integer>, Map<Object, Object>>();

        var newMetadata = new HashMap<>();
        newMetadata.put(10, "newMetadata");

        assertEquals(0, internalCalls.get(internalCallKeys).size());

        classHierarchy.putCalls(source, internalCalls, externalCalls, null, newMetadata, target);

        assertEquals(1, internalCalls.get(internalCallKeys).size());
        assertEquals("newMetadata", internalCalls.get(internalCallKeys).get(10));
    }

    @Test
    void putCallsSourceDeclaredMethod() {
        var objectType = Mockito.mock(ObjectType.class);

        var thisType = Mockito.mock(ObjectType.class);
        Mockito.when(thisType.asObjectType()).thenReturn(objectType);

        var classFile = Mockito.mock(ClassFile.class);
        Mockito.when(classFile.thisType()).thenReturn(thisType);

        var source = Mockito.mock(DeclaredMethod.class);
        var target = Mockito.mock(Method.class);
        Mockito.when(target.declaringClassFile()).thenReturn(classFile);

        var type = new OPALType(new HashMap<>(), new LinkedList<>(), new ArrayList<>(), "source.java", "", false);

        var internal = new HashMap<ObjectType, OPALType>();
        internal.put(objectType, type);

        var classHierarchy = new OPALClassHierarchy(internal, new HashMap<>(), 5);

        var externalCalls = new HashMap<List<Integer>, Map<Object, Object>>();
        externalCalls.put(List.of(5, 6), new HashMap<>());

        var internalCalls = new HashMap<List<Integer>, Map<Object, Object>>();

        var newMetadata = new HashMap<>();
        newMetadata.put(10, "newMetadata");

        assertEquals(0, externalCalls.get(List.of(5, 6)).size());

        classHierarchy.putCalls(source, internalCalls, externalCalls,
                Mockito.mock(DeclaredMethod.class), newMetadata, target);

        assertEquals(1, externalCalls.get(List.of(5, 6)).size());
        assertEquals("newMetadata", externalCalls.get(List.of(5, 6)).get(10));
    }

    @Test
    void putCallsTargetConstructor() {
        var objectType = Mockito.mock(ObjectType.class);

        var thisType = Mockito.mock(ObjectType.class);
        Mockito.when(thisType.asObjectType()).thenReturn(objectType);

        var classFile = Mockito.mock(ClassFile.class);
        Mockito.when(classFile.thisType()).thenReturn(thisType);

        var source = Mockito.mock(DeclaredMethod.class);
        var target = Mockito.mock(Method.class);
        Mockito.when(target.declaringClassFile()).thenReturn(classFile);
        Mockito.when(target.isConstructor()).thenReturn(true);

        var methods = new HashMap<Method, Integer>();
        methods.put(target, 6);

        var type = new OPALType(methods, new LinkedList<>(), new ArrayList<>(), "source.java", "", false);

        var internal = new HashMap<ObjectType, OPALType>();
        internal.put(objectType, type);

        var classHierarchy = new OPALClassHierarchy(internal, new HashMap<>(), 5);

        var externalCalls = new HashMap<List<Integer>, Map<Object, Object>>();
        externalCalls.put(List.of(5, 6), new HashMap<>());

        var internalCalls = new HashMap<List<Integer>, Map<Object, Object>>();

        var newMetadata = new HashMap<>();
        newMetadata.put(10, "newMetadata");

        assertEquals(0, externalCalls.get(List.of(5, 6)).size());

        classHierarchy.putCalls(source, internalCalls, externalCalls,
                Mockito.mock(DeclaredMethod.class), newMetadata, target);

        assertEquals(1, externalCalls.size());
        assertEquals("newMetadata", externalCalls.get(List.of(5, 6)).get(10));
        assertNull(externalCalls.get(List.of(6, 6)));
    }

    @Test
    void putExternalCall() {
        var source = Mockito.mock(DeclaredMethod.class);
        var target = Mockito.mock(DeclaredMethod.class);

        var classHierarchy = new OPALClassHierarchy(new HashMap<>(), new HashMap<>(), 5);

        assertEquals(0, classHierarchy.getExternalCHA().size());

        var externalKeys = classHierarchy.getExternalCallKeys(source, target);
        var calls = new HashMap<List<Integer>, Map<Object, Object>>();
        classHierarchy.putExternalCall(source, calls, target, new HashMap<>());

        assertEquals(1, classHierarchy.getExternalCHA().size());
        assertNotNull(calls.get(externalKeys));
    }

    @Test
    void getInternalMetadata() {
        var callKeys = new ArrayList<Integer>();
        callKeys.add(1);
        callKeys.add(2);

        var internalMetadata = new HashMap<>();

        var internalCalls = new HashMap<List<Integer>, Map<Object, Object>>();
        internalCalls.put(callKeys, internalMetadata);

        var metadata = new HashMap<>();
        metadata.put(123, "testMetadata");

        var classHierarchy = new OPALClassHierarchy(new HashMap<>(), new HashMap<>(), 5);

        assertEquals(0, internalMetadata.size());

        var internalMetadataUpdated = classHierarchy.getInternalMetadata(internalCalls, metadata, callKeys);

        assertEquals(1, internalMetadata.size());
        assertEquals(internalMetadata, internalMetadataUpdated);

        assertEquals("testMetadata", internalMetadata.get(123));
    }

    @Test
    void appendGraph() {
        OPALClassHierarchy classHierarchy =
                Mockito.spy(new OPALClassHierarchy(new HashMap<>(), new HashMap<>(), 5));
        var newGraph = Mockito.mock(Graph.class);
        var existingGraph = Mockito.mock(Graph.class);

        Mockito.doReturn(newGraph).when(classHierarchy).getSubGraph(Mockito.any(), Mockito.any());

        var source = Mockito.mock(Method.class);
        var targets = new HashSet<Tuple2<Object, Iterator<DeclaredMethod>>>().iterator();
        classHierarchy.appendGraph(source, targets, existingGraph);

        Mockito.verify(classHierarchy, Mockito.times(1)).getSubGraph(source, targets);
        Mockito.verify(existingGraph, Mockito.times(1)).append(newGraph);
    }

    @Test
    void getSubGraphTargetDeclarationNoDefinition() {
        OPALClassHierarchy classHierarchy =
                Mockito.spy(new OPALClassHierarchy(new HashMap<>(), new HashMap<>(), 5));

        Mockito.doNothing().when(classHierarchy)
                .putCalls(Mockito.any(), Mockito.any(), Mockito.any(),
                        Mockito.any(), Mockito.any(), Mockito.any());
        Mockito.doNothing().when(classHierarchy)
                .putExternalCall(Mockito.any(), Mockito.any(), Mockito.any(), Mockito.any());
        var callSite = new HashMap<String, Object>();
        callSite.put("line", 20);
        callSite.put("type", "testType");
        callSite.put("receiver", "testReceiver");
        Mockito.doReturn(Map.of(1, callSite))
                .when(classHierarchy).getCallSite(Mockito.any(), Mockito.any());


        var declaredMethod = Mockito.mock(DeclaredMethod.class);
        var targetDeclarations = new HashSet<DeclaredMethod>();
        targetDeclarations.add(declaredMethod);

        var tuple = new Tuple2<Object, Iterator<DeclaredMethod>>(1, targetDeclarations.iterator());
        var tupleSet = new HashSet<Tuple2<Object, Iterator<DeclaredMethod>>>();
        tupleSet.add(tuple);

        var source = Mockito.mock(Method.class);
        classHierarchy.getSubGraph(source, tupleSet.iterator());

        Mockito.verify(classHierarchy, Mockito.times(1)).getCallSite(source, 1);
        Mockito.verify(classHierarchy, Mockito.never()).putCalls(Mockito.any(), Mockito.any(),
                Mockito.any(), Mockito.any(), Mockito.any(), Mockito.any());
        Mockito.verify(classHierarchy, Mockito.never())
                .putExternalCall(Mockito.any(), Mockito.any(), Mockito.any(), Mockito.any());
    }

    @Test
    void getSubGraphTargetDeclarationMultipleDefinitions() {
        OPALClassHierarchy classHierarchy =
                Mockito.spy(new OPALClassHierarchy(new HashMap<>(), new HashMap<>(), 5));

        Mockito.doNothing().when(classHierarchy)
                .putCalls(Mockito.any(), Mockito.any(), Mockito.any(),
                        Mockito.any(), Mockito.any(), Mockito.any());
        Mockito.doNothing().when(classHierarchy)
                .putExternalCall(Mockito.any(), Mockito.any(), Mockito.any(), Mockito.any());
        var callSite = new HashMap<String, Object>();
        callSite.put("line", 20);
        callSite.put("type", "testType");
        callSite.put("receiver", "testReceiver");
        Mockito.doReturn(Map.of(1, callSite))
                .when(classHierarchy).getCallSite(Mockito.any(), Mockito.any());

        var method = Mockito.mock(Method.class);
        var arr = ConstArray._UNSAFE_from(new Method[]{method, method});

        var declaredMethod = Mockito.mock(DeclaredMethod.class);
        Mockito.when(declaredMethod.hasMultipleDefinedMethods()).thenReturn(true);
        Mockito.when(declaredMethod.definedMethods()).thenReturn(arr);

        var targetDeclarations = new HashSet<DeclaredMethod>();
        targetDeclarations.add(declaredMethod);

        var tuple = new Tuple2<Object, Iterator<DeclaredMethod>>(1, targetDeclarations.iterator());
        var tupleSet = new HashSet<Tuple2<Object, Iterator<DeclaredMethod>>>();
        tupleSet.add(tuple);

        var source = Mockito.mock(Method.class);
        classHierarchy.getSubGraph(source, tupleSet.iterator());

        Mockito.verify(classHierarchy, Mockito.times(1)).getCallSite(source, 1);
        Mockito.verify(classHierarchy, Mockito.times(2)).putCalls(Mockito.any(), Mockito.any(),
                Mockito.any(), Mockito.any(), Mockito.any(), Mockito.any());
        Mockito.verify(classHierarchy, Mockito.never())
                .putExternalCall(Mockito.any(), Mockito.any(), Mockito.any(), Mockito.any());
    }

    @Test
    void getSubGraphTargetDeclarationSingleDefinition() {
        OPALClassHierarchy classHierarchy =
                Mockito.spy(new OPALClassHierarchy(new HashMap<>(), new HashMap<>(), 5));

        Mockito.doNothing().when(classHierarchy)
                .putCalls(Mockito.any(), Mockito.any(), Mockito.any(),
                        Mockito.any(), Mockito.any(), Mockito.any());
        Mockito.doNothing().when(classHierarchy)
                .putExternalCall(Mockito.any(), Mockito.any(), Mockito.any(), Mockito.any());
        var callSite = new HashMap<String, Object>();
        callSite.put("line", 20);
        callSite.put("type", "testType");
        callSite.put("receiver", "testReceiver");
        Mockito.doReturn(Map.of(1, callSite))
                .when(classHierarchy).getCallSite(Mockito.any(), Mockito.any());

        var method = Mockito.mock(Method.class);

        var declaredMethod = Mockito.mock(DeclaredMethod.class);
        Mockito.when(declaredMethod.hasSingleDefinedMethod()).thenReturn(true);
        Mockito.when(declaredMethod.definedMethod()).thenReturn(method);

        var targetDeclarations = new HashSet<DeclaredMethod>();
        targetDeclarations.add(declaredMethod);

        var tuple = new Tuple2<Object, Iterator<DeclaredMethod>>(1, targetDeclarations.iterator());
        var tupleSet = new HashSet<Tuple2<Object, Iterator<DeclaredMethod>>>();
        tupleSet.add(tuple);

        var source = Mockito.mock(Method.class);
        classHierarchy.getSubGraph(source, tupleSet.iterator());

        Mockito.verify(classHierarchy, Mockito.times(1)).getCallSite(source, 1);
        Mockito.verify(classHierarchy, Mockito.times(1)).putCalls(Mockito.any(), Mockito.any(),
                Mockito.any(), Mockito.any(), Mockito.any(), Mockito.any());
        Mockito.verify(classHierarchy, Mockito.never())
                .putExternalCall(Mockito.any(), Mockito.any(), Mockito.any(), Mockito.any());
    }

    @Test
    void getSubGraphTargetDeclarationVirtual() {
        OPALClassHierarchy classHierarchy =
                Mockito.spy(new OPALClassHierarchy(new HashMap<>(), new HashMap<>(), 5));

        Mockito.doNothing().when(classHierarchy)
                .putCalls(Mockito.any(), Mockito.any(), Mockito.any(),
                        Mockito.any(), Mockito.any(), Mockito.any());
        Mockito.doNothing().when(classHierarchy)
                .putExternalCall(Mockito.any(), Mockito.any(), Mockito.any(), Mockito.any());
        var callSite = new HashMap<String, Object>();
        callSite.put("line", 20);
        callSite.put("type", "testType");
        callSite.put("receiver", "testReceiver");
        Mockito.doReturn(Map.of(1, callSite))
                .when(classHierarchy).getCallSite(Mockito.any(), Mockito.any());

        var declaredMethod = Mockito.mock(DeclaredMethod.class);
        Mockito.when(declaredMethod.isVirtualOrHasSingleDefinedMethod()).thenReturn(true);

        var targetDeclarations = new HashSet<DeclaredMethod>();
        targetDeclarations.add(declaredMethod);

        var tuple = new Tuple2<Object, Iterator<DeclaredMethod>>(1, targetDeclarations.iterator());
        var tupleSet = new HashSet<Tuple2<Object, Iterator<DeclaredMethod>>>();
        tupleSet.add(tuple);

        var source = Mockito.mock(Method.class);
        classHierarchy.getSubGraph(source, tupleSet.iterator());

        Mockito.verify(classHierarchy, Mockito.times(1)).getCallSite(source, 1);
        Mockito.verify(classHierarchy, Mockito.times(0)).putCalls(Mockito.any(), Mockito.any(),
                Mockito.any(), Mockito.any(), Mockito.any(), Mockito.any());
        Mockito.verify(classHierarchy, Mockito.times(1))
                .putExternalCall(Mockito.any(), Mockito.any(), Mockito.any(), Mockito.any());
    }

    @Test
    void getSubGraphSourceWrongType() {
        OPALClassHierarchy classHierarchy =
                Mockito.spy(new OPALClassHierarchy(new HashMap<>(), new HashMap<>(), 5));

        Mockito.doNothing().when(classHierarchy)
                .putCalls(Mockito.any(), Mockito.any(), Mockito.any(),
                        Mockito.any(), Mockito.any(), Mockito.any());
        Mockito.doNothing().when(classHierarchy)
                .putExternalCall(Mockito.any(), Mockito.any(), Mockito.any(), Mockito.any());
        var callSite = new HashMap<String, Object>();
        callSite.put("line", 20);
        callSite.put("type", "testType");
        callSite.put("receiver", "testReceiver");
        Mockito.doReturn(Map.of(1, callSite))
                .when(classHierarchy).getCallSite(Mockito.any(), Mockito.any());


        var declaredMethod = Mockito.mock(DeclaredMethod.class);
        var targetDeclarations = new HashSet<DeclaredMethod>();
        targetDeclarations.add(declaredMethod);

        var tuple = new Tuple2<Object, Iterator<DeclaredMethod>>(1, targetDeclarations.iterator());
        var tupleSet = new HashSet<Tuple2<Object, Iterator<DeclaredMethod>>>();
        tupleSet.add(tuple);

        var source = Mockito.mock(DeclaredMethod.class);
        classHierarchy.getSubGraph(source, tupleSet.iterator());

        Mockito.verify(classHierarchy, Mockito.times(0)).getCallSite(Mockito.any(), Mockito.any());
        Mockito.verify(classHierarchy, Mockito.never()).putCalls(Mockito.any(), Mockito.any(),
                Mockito.any(), Mockito.any(), Mockito.any(), Mockito.any());
        Mockito.verify(classHierarchy, Mockito.never())
                .putExternalCall(Mockito.any(), Mockito.any(), Mockito.any(), Mockito.any());
    }

    @Test
    void getCallSite() {
        var methodInvocationInstruction = Mockito.mock(MethodInvocationInstruction.class);
        Mockito.when(methodInvocationInstruction.declaringClass()).thenReturn(type);

        var instruction = Mockito.mock(Instruction.class);
        Mockito.when(instruction.mnemonic()).thenReturn("testType");
        Mockito.when(instruction.asMethodInvocationInstruction()).thenReturn(methodInvocationInstruction);

        var code = Mockito.mock(Code.class);
        Mockito.when(code.lineNumber(0)).thenReturn(Option.apply(30));

        var source = Mockito.mock(Method.class);
        Mockito.when(source.instructionsOption())
                .thenReturn(Option.apply(new Instruction[]{instruction}));
        Mockito.when(source.body()).thenReturn(Option.apply(code));

        var classHierarchy = new OPALClassHierarchy(new HashMap<>(), new HashMap<>(), 5);
        var callSite = classHierarchy.getCallSite(source, 0);

        assertNotNull(callSite);

        assertEquals(30, ((HashMap<String, Object>) callSite.get("0")).get("line"));
        assertEquals("/some.package/typeName", ((HashMap<String, Object>) callSite.get("0")).get("receiver"));
        assertEquals("testType", ((HashMap<String, Object>) callSite.get("0")).get("type"));
    }

    @Test
    void getCallSiteNotFoundInstruction() {
        var methodInvocationInstruction = Mockito.mock(MethodInvocationInstruction.class);
        Mockito.when(methodInvocationInstruction.declaringClass()).thenReturn(type);

        var code = Mockito.mock(Code.class);
        Mockito.when(code.lineNumber(0)).thenReturn(Option.apply(30));

        var source = Mockito.mock(Method.class);
        Mockito.when(source.instructionsOption())
                .thenReturn(Option.apply(new Instruction[]{null}));
        Mockito.when(source.body()).thenReturn(Option.apply(code));

        var classHierarchy = new OPALClassHierarchy(new HashMap<>(), new HashMap<>(), 5);
        var callSite = classHierarchy.getCallSite(source, 0);

        assertNotNull(callSite);

        assertEquals(30, ((HashMap<String, Object>) callSite.get("0")).get("line"));
        assertEquals("notFound", ((HashMap<String, Object>) callSite.get("0")).get("receiver"));
        assertEquals("notFound", ((HashMap<String, Object>) callSite.get("0")).get("type"));
    }

    @Test
    void duplicateArcsTest() throws MissingArtifactException, OPALException {

        var coordinate = MavenCoordinate.fromString("ch.qos.logback:logback-classic:1.2.3", "jar");
        var rcg = PartialCallGraph.createExtendedRevisionJavaCallGraph(coordinate,
<<<<<<< HEAD
            "", "CHA", 1574072773, MavenUtilities.getRepos().get(0));
=======
            "", "CHA", 1574072773, MavenUtilities.MAVEN_CENTRAL_REPO);
>>>>>>> 82b40bb6

        var depSet = new ArrayList<ExtendedRevisionJavaCallGraph>();
        depSet.add(rcg);
        var merger = new LocalMerger(depSet);

        Assertions.assertDoesNotThrow(merger::mergeAllDeps, "Duplicate arc 943 -> 943");
    }
}<|MERGE_RESOLUTION|>--- conflicted
+++ resolved
@@ -754,11 +754,7 @@
 
         var coordinate = MavenCoordinate.fromString("ch.qos.logback:logback-classic:1.2.3", "jar");
         var rcg = PartialCallGraph.createExtendedRevisionJavaCallGraph(coordinate,
-<<<<<<< HEAD
-            "", "CHA", 1574072773, MavenUtilities.getRepos().get(0));
-=======
             "", "CHA", 1574072773, MavenUtilities.MAVEN_CENTRAL_REPO);
->>>>>>> 82b40bb6
 
         var depSet = new ArrayList<ExtendedRevisionJavaCallGraph>();
         depSet.add(rcg);
