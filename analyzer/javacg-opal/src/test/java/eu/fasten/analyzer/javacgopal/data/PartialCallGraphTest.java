/*
 * Licensed to the Apache Software Foundation (ASF) under one
 * or more contributor license agreements.  See the NOTICE file
 * distributed with this work for additional information
 * regarding copyright ownership.  The ASF licenses this file
 * to you under the Apache License, Version 2.0 (the
 * "License"); you may not use this file except in compliance
 * with the License.  You may obtain a copy of the License at
 *
 *     http://www.apache.org/licenses/LICENSE-2.0
 *
 * Unless required by applicable law or agreed to in writing, software
 * distributed under the License is distributed on an "AS IS" BASIS,
 * WITHOUT WARRANTIES OR CONDITIONS OF ANY KIND, either express or implied.
 * See the License for the specific language governing permissions and
 * limitations under the License.
 */

package eu.fasten.analyzer.javacgopal.data;

import static org.junit.jupiter.api.Assertions.assertEquals;
import static org.junit.jupiter.api.Assertions.assertNotNull;
import static org.junit.jupiter.api.Assertions.assertThrows;
import static org.junit.jupiter.api.Assertions.assertTrue;

import eu.fasten.analyzer.javacgopal.data.exceptions.MissingArtifactException;
import eu.fasten.analyzer.javacgopal.data.exceptions.OPALException;
import eu.fasten.core.data.Constants;
import eu.fasten.core.data.ExtendedRevisionJavaCallGraph;
import eu.fasten.core.data.Graph;
import eu.fasten.core.data.JavaScope;
import eu.fasten.core.data.FastenJavaURI;
import eu.fasten.core.data.FastenURI;
import java.io.File;
import java.io.FileNotFoundException;
import java.util.ArrayList;
import java.util.HashMap;
import java.util.Objects;
import eu.fasten.core.maven.utils.MavenUtilities;
import org.junit.jupiter.api.Assertions;
import org.junit.jupiter.api.BeforeAll;
import org.junit.jupiter.api.Test;
import org.mockito.Mockito;
import org.opalj.br.BaseType;
import org.opalj.br.ClassFile;
import org.opalj.br.ClassHierarchy;
import org.opalj.br.Code;
import org.opalj.br.DeclaredMethod;
import org.opalj.br.FieldType;
import org.opalj.br.Method;
import org.opalj.br.MethodDescriptor;
import org.opalj.br.ObjectType;
import org.opalj.br.analyses.Project;
import org.opalj.br.instructions.Instruction;
import org.opalj.collection.QualifiedCollection;
import org.opalj.collection.immutable.ConstArray;
import org.opalj.collection.immutable.RefArray;
import org.opalj.collection.immutable.UIDSet;
import org.opalj.collection.immutable.UIDSet1;
import org.opalj.tac.cg.CallGraph;
import scala.Option;
import scala.collection.Iterator;
import scala.collection.mutable.HashSet;

class PartialCallGraphTest {

    private static PartialCallGraph singleCallCG;

    @BeforeAll
    static void setUp() throws OPALException {
        singleCallCG = new PartialCallGraph(new CallGraphConstructor(
                new File(Objects.requireNonNull(Thread.currentThread().getContextClassLoader()
                        .getResource("SingleSourceToTarget.class")).getFile()), "", "CHA"));
    }

    @Test
    void getClassHierarchy() {
        var cha = singleCallCG.getClassHierarchy();

        assertNotNull(cha);
        assertNotNull(cha.get(JavaScope.internalTypes));
        assertEquals(1, cha.get(JavaScope.internalTypes).size());
        assertEquals(1, cha.get(JavaScope.externalTypes).size());
        assertEquals(0, cha.get(JavaScope.resolvedTypes).size());

        // -------
        // Check internal types
        // -------
        var SSTTInternalType = cha.get(JavaScope.internalTypes)
                .get(FastenURI.create("/name.space/SingleSourceToTarget"));

        // Check filename
        Assertions.assertEquals("name/space/SingleSourceToTarget.java", SSTTInternalType.getSourceFileName());

        // Check super interfaces and classes
        Assertions.assertEquals(0, SSTTInternalType.getSuperInterfaces().size());
        Assertions.assertEquals(1, SSTTInternalType.getSuperClasses().size());
        Assertions.assertEquals(FastenURI.create("/java.lang/Object"), SSTTInternalType.getSuperClasses().get(0));

        // Check methods
        Assertions.assertEquals(3, SSTTInternalType.getMethods().size());

        Assertions.assertEquals(FastenURI.create("/name.space/SingleSourceToTarget.%3Cinit%3E()%2Fjava.lang%2FVoidType"),
                SSTTInternalType.getMethods().get(0).getUri());
        Assertions.assertEquals("public", SSTTInternalType.getMethods().get(0).getMetadata().get("access"));
        Assertions.assertEquals(true, SSTTInternalType.getMethods().get(0).getMetadata().get("defined"));
        Assertions.assertEquals(3, SSTTInternalType.getMethods().get(0).getMetadata().get("first"));
        Assertions.assertEquals(3, SSTTInternalType.getMethods().get(0).getMetadata().get("last"));

        // -------
        // Check external types
        // -------
        var SSTTExternalType = cha.get(JavaScope.externalTypes)
                .get(FastenURI.create("/java.lang/Object"));

        // Check super interfaces and classes
        Assertions.assertEquals(0, SSTTExternalType.getSuperInterfaces().size());
        Assertions.assertEquals(0, SSTTExternalType.getSuperClasses().size());

        // Check methods
        Assertions.assertEquals(1, SSTTExternalType.getMethods().size());

        Assertions.assertEquals(FastenURI.create("/java.lang/Object.%3Cinit%3E()VoidType"),
                SSTTExternalType.getMethods().get(3).getUri());
        Assertions.assertEquals(0, SSTTExternalType.getMethods().get(3).getMetadata().size());
    }

    @Test
    void getGraph() {
        var graph = singleCallCG.getGraph();

        assertNotNull(graph);
        Assertions.assertEquals(1, graph.getInternalCalls().size());
        Assertions.assertEquals(1, graph.getExternalCalls().size());
        Assertions.assertEquals(0, graph.getResolvedCalls().size());

        // Check internal calls
        var internalCalls = graph.getInternalCalls();

        var call = new ArrayList<Integer>();
        call.add(1);
        call.add(2);

        assertNotNull(internalCalls.get(call).get("0"));
        assertTrue(internalCalls.get(call).get("0") instanceof HashMap);
        assertEquals(6, ((HashMap<String, Object>) internalCalls.get(call).get("0")).get("line"));
        assertEquals("invokestatic", ((HashMap<String, Object>) internalCalls.get(call).get("0")).get("type"));
        assertEquals("/name.space/SingleSourceToTarget",
                ((HashMap<String, Object>) internalCalls.get(call).get("0")).get("receiver"));
    }

    @Test
    void getNodeCount() {
        assertEquals(4, singleCallCG.getNodeCount());
    }

    @Test
    void OPALExceptionInConstructorNotFromOpalTest() {
        var constructor = Mockito.mock(CallGraphConstructor.class);
        var exception = new RuntimeException("some message");
        exception.setStackTrace(new StackTraceElement[]{new StackTraceElement("some.class", "some method", "some file", 10)});
        Mockito.when(constructor.getProject()).thenThrow(exception);

        assertThrows(RuntimeException.class, () -> new PartialCallGraph(constructor));
    }

    @Test
    void OPALExceptionInConstructorFromOpalTest() {
        var constructor = Mockito.mock(CallGraphConstructor.class);
        var exception = Mockito.mock(RuntimeException.class);
        Mockito.when(exception.getStackTrace()).thenReturn(new StackTraceElement[]{new StackTraceElement("org.opalj", "some method", "some file", 10)});
        Mockito.when(constructor.getProject()).thenThrow(exception);

        assertThrows(OPALException.class, () -> new PartialCallGraph(constructor));
    }

    @Test
    void OPALExceptionInConstructorEmptyStacktraceTest() {
        var constructor = Mockito.mock(CallGraphConstructor.class);
        var exception = Mockito.mock(RuntimeException.class);
        Mockito.when(exception.getStackTrace()).thenReturn(new StackTraceElement[]{});
        Mockito.when(constructor.getProject()).thenThrow(exception);

        assertThrows(RuntimeException.class, () -> new PartialCallGraph(constructor));
    }

    @Test
    void createExtendedRevisionJavaCallGraph() throws MissingArtifactException, OPALException {
        var coordinate = new MavenCoordinate("org.slf4j", "slf4j-api", "1.7.29", "jar");
        var cg = PartialCallGraph.createExtendedRevisionJavaCallGraph(coordinate,
<<<<<<< HEAD
                "", "CHA", 1574072773, MavenUtilities.getRepos().get(0));
=======
                "", "CHA", 1574072773, MavenUtilities.MAVEN_CENTRAL_REPO);
>>>>>>> 82b40bb6
        assertNotNull(cg);
        Assertions.assertEquals(Constants.mvnForge, cg.forge);
        Assertions.assertEquals("1.7.29", cg.version);
        Assertions.assertEquals(1574072773, cg.timestamp);
        Assertions.assertEquals(new FastenJavaURI("fasten://mvn!org.slf4j:slf4j-api$1.7.29"), cg.uri);
        Assertions.assertEquals(new FastenJavaURI("fasten://org.slf4j:slf4j-api$1.7.29"), cg.forgelessUri);
        Assertions.assertEquals("org.slf4j:slf4j-api", cg.product);
    }

    @Test
    void internalExternalCHAMultipleDeclarations() throws OPALException {
        var classFile = Mockito.mock(ClassFile.class);
        var type = Mockito.mock(ObjectType.class);

        var method = createMethod(classFile, type);
        var methods = new RefArray<Method>(new Method[]{method});

        var arr = ConstArray._UNSAFE_from(new Method[]{method, method});

        var declaredMethod = Mockito.mock(DeclaredMethod.class);
        Mockito.when(declaredMethod.definedMethods()).thenReturn(arr);
        Mockito.when(declaredMethod.hasMultipleDefinedMethods()).thenReturn(true);

        var classHierarchy = createClassHierarchy(type);

        Mockito.when(classFile.methods()).thenReturn(methods);
        Mockito.when(classFile.thisType()).thenReturn(type);
        Mockito.when(classFile.sourceFile()).thenReturn(Option.apply("filename.java"));

        var classFiles = new HashSet<ClassFile>();
        classFiles.add(classFile);

        var project = Mockito.mock(Project.class);
        Mockito.when(project.classHierarchy()).thenReturn(classHierarchy);
        Mockito.when(project.allClassFiles()).thenReturn(classFiles);

        var callGraph = createCallGraph(declaredMethod);

        var constructor = Mockito.mock(CallGraphConstructor.class);
        Mockito.when(constructor.getProject()).thenReturn(project);
        Mockito.when(constructor.getCallGraph()).thenReturn(callGraph);

        var pcg = new PartialCallGraph(constructor);
        assertNotNull(pcg);

        Mockito.verify(callGraph, Mockito.times(2)).calleesOf(declaredMethod);
    }

    @Test
    void internalExternalCHASingleDeclaration() throws OPALException {
        var classFile = Mockito.mock(ClassFile.class);
        var type = Mockito.mock(ObjectType.class);

        var method = createMethod(classFile, type);
        var methods = new RefArray<Method>(new Method[]{method});

        var arr = ConstArray._UNSAFE_from(new Method[]{method});

        var declaredMethod = Mockito.mock(DeclaredMethod.class);
        Mockito.when(declaredMethod.definedMethods()).thenReturn(arr);
        Mockito.when(declaredMethod.hasSingleDefinedMethod()).thenReturn(true);

        var classHierarchy = createClassHierarchy(type);

        Mockito.when(classFile.methods()).thenReturn(methods);
        Mockito.when(classFile.thisType()).thenReturn(type);
        Mockito.when(classFile.sourceFile()).thenReturn(Option.apply("filename.java"));

        var classFiles = new HashSet<ClassFile>();
        classFiles.add(classFile);

        var project = Mockito.mock(Project.class);
        Mockito.when(project.classHierarchy()).thenReturn(classHierarchy);
        Mockito.when(project.allClassFiles()).thenReturn(classFiles);

        var callGraph = createCallGraph(declaredMethod);

        var constructor = Mockito.mock(CallGraphConstructor.class);
        Mockito.when(constructor.getProject()).thenReturn(project);
        Mockito.when(constructor.getCallGraph()).thenReturn(callGraph);

        var pcg = new PartialCallGraph(constructor);
        assertNotNull(pcg);

        Mockito.verify(declaredMethod, Mockito.times(1)).definedMethod();
        Mockito.verify(callGraph, Mockito.times(1)).calleesOf(declaredMethod);
    }

    @Test
    void internalExternalCHAVirtual() throws OPALException {
        var classFile = Mockito.mock(ClassFile.class);
        var type = Mockito.mock(ObjectType.class);

        var method = createMethod(classFile, type);
        var methods = new RefArray<Method>(new Method[]{method});

        var arr = ConstArray._UNSAFE_from(new Method[]{method, method});

        var declaredMethod = Mockito.mock(DeclaredMethod.class);
        Mockito.when(declaredMethod.definedMethods()).thenReturn(arr);
        Mockito.when(declaredMethod.isVirtualOrHasSingleDefinedMethod()).thenReturn(true);

        var classHierarchy = createClassHierarchy(type);

        Mockito.when(classFile.methods()).thenReturn(methods);
        Mockito.when(classFile.thisType()).thenReturn(type);
        Mockito.when(classFile.sourceFile()).thenReturn(Option.apply("filename.java"));

        var classFiles = new HashSet<ClassFile>();
        classFiles.add(classFile);

        var project = Mockito.mock(Project.class);
        Mockito.when(project.classHierarchy()).thenReturn(classHierarchy);
        Mockito.when(project.allClassFiles()).thenReturn(classFiles);

        var callGraph = createCallGraph(declaredMethod);

        var constructor = Mockito.mock(CallGraphConstructor.class);
        Mockito.when(constructor.getProject()).thenReturn(project);
        Mockito.when(constructor.getCallGraph()).thenReturn(callGraph);

        var pcg = new PartialCallGraph(constructor);
        assertNotNull(pcg);

        Mockito.verify(callGraph, Mockito.times(1)).calleesOf(declaredMethod);
    }

    @Test
    void internalExternalCHANoDefinition() throws OPALException {
        var classFile = Mockito.mock(ClassFile.class);
        var type = Mockito.mock(ObjectType.class);

        var method = createMethod(classFile, type);
        var methods = new RefArray<Method>(new Method[]{method});

        var arr = ConstArray._UNSAFE_from(new Method[]{method, method});

        var declaredMethod = Mockito.mock(DeclaredMethod.class);
        Mockito.when(declaredMethod.definedMethods()).thenReturn(arr);

        var classHierarchy = createClassHierarchy(type);

        Mockito.when(classFile.methods()).thenReturn(methods);
        Mockito.when(classFile.thisType()).thenReturn(type);
        Mockito.when(classFile.sourceFile()).thenReturn(Option.apply("filename.java"));

        var classFiles = new HashSet<ClassFile>();
        classFiles.add(classFile);

        var project = Mockito.mock(Project.class);
        Mockito.when(project.classHierarchy()).thenReturn(classHierarchy);
        Mockito.when(project.allClassFiles()).thenReturn(classFiles);

        var callGraph = createCallGraph(declaredMethod);

        var constructor = Mockito.mock(CallGraphConstructor.class);
        Mockito.when(constructor.getProject()).thenReturn(project);
        Mockito.when(constructor.getCallGraph()).thenReturn(callGraph);

        var pcg = new PartialCallGraph(constructor);
        assertNotNull(pcg);

        Mockito.verify(callGraph, Mockito.never()).calleesOf(Mockito.any());
    }

    private Method createMethod(ClassFile classFile, ObjectType type) {
        var wrapperType = Mockito.mock(ObjectType.class);
        Mockito.when(wrapperType.packageName()).thenReturn("some/package");

        var baseType = Mockito.mock(BaseType.class);
        Mockito.when(baseType.WrapperType()).thenReturn(wrapperType);
        Mockito.when(baseType.toString()).thenReturn("typeName");

        Mockito.when(type.asBaseType()).thenReturn(baseType);
        Mockito.when(type.isBaseType()).thenReturn(true);

        var arrayOfParameters = new RefArray<FieldType>(new FieldType[]{type});

        var descriptor = Mockito.mock(MethodDescriptor.class);
        Mockito.when(descriptor.parameterTypes()).thenReturn(arrayOfParameters);
        Mockito.when(descriptor.returnType()).thenReturn(type);

        var code = Mockito.mock(Code.class);
        Mockito.when(code.firstLineNumber()).thenReturn(Option.apply(10));
        Mockito.when(code.lineNumber(20)).thenReturn(Option.apply(30));
        Mockito.when(code.codeSize()).thenReturn(20);

        var method = Mockito.mock(Method.class);
        Mockito.when(method.descriptor()).thenReturn(descriptor);
        Mockito.when(method.name()).thenReturn("methodName");
        Mockito.when(method.declaringClassFile()).thenReturn(classFile);
        Mockito.when(method.body()).thenReturn(Option.apply(code));
        Mockito.when(method.instructionsOption()).thenReturn(Option.apply(new Instruction[]{}));

        return method;
    }

    private ClassHierarchy createClassHierarchy(ObjectType type) {
        var qualifiedCollection = Mockito.mock(QualifiedCollection.class);
        Mockito.when(qualifiedCollection.s()).thenReturn(null);

        var uidSet = Mockito.mock(UIDSet.class);
        Mockito.when(uidSet.nonEmpty()).thenReturn(false);

        var uidSetInterfaces = new UIDSet1<>(type);

        var classHierarchy = Mockito.mock(ClassHierarchy.class);
        Mockito.when(classHierarchy.supertypes(type)).thenReturn(uidSet);
        Mockito.when(classHierarchy.allSuperclassTypesInInitializationOrder(type))
                .thenReturn(qualifiedCollection);
        Mockito.when(classHierarchy.allSuperinterfacetypes(type, false))
                .thenReturn(uidSetInterfaces);

        return classHierarchy;
    }

    private CallGraph createCallGraph(DeclaredMethod declaredMethod) {
        var sourceDeclarations = new HashSet<DeclaredMethod>();
        sourceDeclarations.add(declaredMethod);

        var sourceDeclarationIterator = Mockito.mock(Iterator.class);
        Mockito.when(sourceDeclarationIterator.toIterable()).thenReturn(sourceDeclarations);

        var callGraph = Mockito.mock(CallGraph.class);
        Mockito.when(callGraph.reachableMethods()).thenReturn(sourceDeclarationIterator);

        return callGraph;
    }
}<|MERGE_RESOLUTION|>--- conflicted
+++ resolved
@@ -188,11 +188,7 @@
     void createExtendedRevisionJavaCallGraph() throws MissingArtifactException, OPALException {
         var coordinate = new MavenCoordinate("org.slf4j", "slf4j-api", "1.7.29", "jar");
         var cg = PartialCallGraph.createExtendedRevisionJavaCallGraph(coordinate,
-<<<<<<< HEAD
-                "", "CHA", 1574072773, MavenUtilities.getRepos().get(0));
-=======
                 "", "CHA", 1574072773, MavenUtilities.MAVEN_CENTRAL_REPO);
->>>>>>> 82b40bb6
         assertNotNull(cg);
         Assertions.assertEquals(Constants.mvnForge, cg.forge);
         Assertions.assertEquals("1.7.29", cg.version);
