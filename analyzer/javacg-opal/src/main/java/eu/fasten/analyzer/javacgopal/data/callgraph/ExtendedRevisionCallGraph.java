/*
 * Licensed to the Apache Software Foundation (ASF) under one
 * or more contributor license agreements.  See the NOTICE file
 * distributed with this work for additional information
 * regarding copyright ownership.  The ASF licenses this file
 * to you under the Apache License, Version 2.0 (the
 * "License"); you may not use this file except in compliance
 * with the License.  You may obtain a copy of the License at
 *
 *     http://www.apache.org/licenses/LICENSE-2.0
 *
 * Unless required by applicable law or agreed to in writing, software
 * distributed under the License is distributed on an "AS IS" BASIS,
 * WITHOUT WARRANTIES OR CONDITIONS OF ANY KIND, either express or implied.
 * See the License for the specific language governing permissions and
 * limitations under the License.
 */

package eu.fasten.analyzer.javacgopal.data.callgraph;

import eu.fasten.analyzer.javacgopal.data.MavenCoordinate;
import eu.fasten.core.data.FastenURI;
import eu.fasten.core.data.RevisionCallGraph;

import java.net.URISyntaxException;
import java.util.*;

import org.json.JSONException;
import org.json.JSONObject;

public class ExtendedRevisionCallGraph extends RevisionCallGraph {

    private Map<FastenURI, Type> classHierarchy;

    public Map<FastenURI, Type> getClassHierarchy() {
        return classHierarchy;
    }

    public void setClassHierarchy(Map<FastenURI, Type> classHierarchy) {
        this.classHierarchy = classHierarchy;
    }

    /**
     * Type can be a class or interface that inherits (implements) from others or implements methods.
     */
    public static class Type {
        //Methods that this type implements
        private List<FastenURI> methods;
        //Classes that this type inherits from in the order of instantiation.
        private LinkedList<FastenURI> superClasses;
        //Interfaces that this type or its super classes implement.
        private List<FastenURI> superInterfaces;

        public List<FastenURI> getMethods() {
            return methods;
        }

        public LinkedList<FastenURI> getSuperClasses() {
            return superClasses;
        }

        public List<FastenURI> getSuperInterfaces() {
            return superInterfaces;
        }

        public void setMethods(List<FastenURI> methods) {
            this.methods = methods;
        }

        public void setSuperClasses(LinkedList<FastenURI> superClasses) {
            this.superClasses = superClasses;
        }

        public void setSuperInterfaces(List<FastenURI> superInterfaces) {
            this.superInterfaces = superInterfaces;
        }

        public Type(List<FastenURI> methods, LinkedList<FastenURI> superClasses, List<FastenURI> superInterfaces) {
            this.methods = methods;
            this.superClasses = superClasses;
            this.superInterfaces = superInterfaces;
        }
    }

    public ExtendedRevisionCallGraph(String forge, String product, String version, long timestamp, List<List<Dependency>> depset, ArrayList<FastenURI[]> graph, Map<FastenURI, Type> classHierarchy) {
        super(forge, product, version, timestamp, depset, graph);
        this.classHierarchy = classHierarchy;
    }

    public ExtendedRevisionCallGraph(JSONObject json, boolean ignoreConstraints) throws JSONException, URISyntaxException {
        super(json, ignoreConstraints);
    }

    /**
     * It overrides the toJSON method of the RevisionCallGraph class in order to add ClassHierarchy to it.
     * @return org.json.JSONObject of this type including the classHierarchy.
     */
    @Override
    public JSONObject toJSON() {
        var revisionCallGraphJSON = super.toJSON();
        final JSONObject chaJSON = new JSONObject();

        this.getClassHierarchy().forEach((clas, type) -> {

            final JSONObject typeJSON = new JSONObject();

            typeJSON.put("methods", toListOfString(type.methods));
            typeJSON.put("superClasses", toListOfString(type.superClasses));
            typeJSON.put("superInterfaces", toListOfString(type.superInterfaces));

            chaJSON.put(clas.toString(), typeJSON);
        });

        revisionCallGraphJSON.put("cha", chaJSON);

        return revisionCallGraphJSON;
    }

    public static List<String> toListOfString(List<FastenURI> list) {
        List<String> result = new ArrayList<>();
        for (FastenURI fastenURI : list) {
            result.add(fastenURI.toString());
        }
        return result;
    }

<<<<<<< HEAD
    public static ExtendedRevisionCallGraph create(String forge, MavenCoordinate coordinate, long timestamp, PartialCallGraph partialCallGraph) {

        return new ExtendedRevisionCallGraph(forge,
            coordinate.getProduct(),
            coordinate.getVersionConstraint(),
            timestamp,
            MavenCoordinate.MavenResolver.resolveDependencies(coordinate.getCoordinate()),
            partialCallGraph.toURIGraph(),
            PartialCallGraph.toURIHierarchy(partialCallGraph.getClassHierarchy()));
    }

=======
    /**
     * Note that this is a temporary method for finding a Maven coordinate that generates an empty
     * call graph. Later on, this method might be helpful for not sending an empty call graph.
     * @return boolean
     */
    public boolean isCallGraphEmpty(){
        return this.graph.isEmpty();
    }
>>>>>>> f0c65daf
}<|MERGE_RESOLUTION|>--- conflicted
+++ resolved
@@ -124,7 +124,6 @@
         return result;
     }
 
-<<<<<<< HEAD
     public static ExtendedRevisionCallGraph create(String forge, MavenCoordinate coordinate, long timestamp, PartialCallGraph partialCallGraph) {
 
         return new ExtendedRevisionCallGraph(forge,
@@ -136,7 +135,6 @@
             PartialCallGraph.toURIHierarchy(partialCallGraph.getClassHierarchy()));
     }
 
-=======
     /**
      * Note that this is a temporary method for finding a Maven coordinate that generates an empty
      * call graph. Later on, this method might be helpful for not sending an empty call graph.
@@ -145,5 +143,4 @@
     public boolean isCallGraphEmpty(){
         return this.graph.isEmpty();
     }
->>>>>>> f0c65daf
 }