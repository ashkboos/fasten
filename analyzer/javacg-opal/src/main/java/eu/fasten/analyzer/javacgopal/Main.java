--- conflicted
+++ resolved
@@ -211,13 +211,8 @@
      */
     public <T> ExtendedRevisionJavaCallGraph merge(final T artifact,
                                                final List<T> dependencies)
-<<<<<<< HEAD
             throws IOException, OPALException, MissingArtifactException {
-
-=======
-            throws IOException, OPALException {
         final long startTime = System.currentTimeMillis();
->>>>>>> 8d328c66
         final ExtendedRevisionJavaCallGraph result;
         final var deps = new ArrayList<ExtendedRevisionJavaCallGraph>();
         for (final var dep : dependencies) {
@@ -241,6 +236,7 @@
                         "_" + result.product + "_merged");
             }
         }
+
         return result;
     }
 
