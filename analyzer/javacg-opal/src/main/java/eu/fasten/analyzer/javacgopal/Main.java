/*
 * Licensed to the Apache Software Foundation (ASF) under one
 * or more contributor license agreements.  See the NOTICE file
 * distributed with this work for additional information
 * regarding copyright ownership.  The ASF licenses this file
 * to you under the Apache License, Version 2.0 (the
 * "License"); you may not use this file except in compliance
 * with the License.  You may obtain a copy of the License at
 *
 *     http://www.apache.org/licenses/LICENSE-2.0
 *
 * Unless required by applicable law or agreed to in writing, software
 * distributed under the License is distributed on an "AS IS" BASIS,
 * WITHOUT WARRANTIES OR CONDITIONS OF ANY KIND, either express or implied.
 * See the License for the specific language governing permissions and
 * limitations under the License.
 */

package eu.fasten.analyzer.javacgopal;

import eu.fasten.analyzer.javacgopal.data.CallGraphConstructor;
import eu.fasten.analyzer.javacgopal.data.MavenCoordinate;
import eu.fasten.analyzer.javacgopal.data.PartialCallGraph;
import eu.fasten.analyzer.javacgopal.data.exceptions.MissingArtifactException;
import eu.fasten.analyzer.javacgopal.data.exceptions.OPALException;
import eu.fasten.core.data.ExtendedRevisionJavaCallGraph;
import eu.fasten.core.data.JSONUtils;
import eu.fasten.core.data.JavaScope;
import eu.fasten.core.maven.utils.MavenUtilities;
import eu.fasten.core.merge.LocalMerger;
import eu.fasten.core.merge.CallGraphUtils;
import java.io.File;
import java.io.IOException;
import java.nio.file.Paths;
import java.text.DecimalFormat;
import java.util.ArrayList;
import java.util.List;

import org.apache.commons.io.FilenameUtils;
import org.slf4j.Logger;
import org.slf4j.LoggerFactory;
import picocli.CommandLine;

/**
 * Makes javacg-opal module runnable from command line.
 */
@CommandLine.Command(name = "JavaCGOpal", mixinStandardHelpOptions = true)
public class Main implements Runnable {

    private static final Logger logger = LoggerFactory.getLogger(Main.class);

    @CommandLine.ArgGroup(multiplicity = "1")
    Commands commands;

    @CommandLine.Option(names = {"-o", "--output"},
            paramLabel = "OUT",
            description = "Output directory path",
            defaultValue = "")
    String output;

    @CommandLine.Option(names = {"-r"},
            paramLabel = "REPOS",
            description = "Maven repositories",
            split = ",")
    List<String> repos;

    static class Commands {
        @CommandLine.ArgGroup(exclusive = false, multiplicity = "1")
        Computations computations;
    }

    static class Computations {
        @CommandLine.Option(names = {"-a", "--artifact"},
                paramLabel = "ARTIFACT",
                description = "Artifact, Maven coordinate or file path")
        String artifact;

        @CommandLine.Option(names = {"-i", "--input-type"},
                paramLabel = "MODE",
                description = "Input of algorithms are {FILE or COORD}",
                defaultValue = "FILE")
        String mode;

        @CommandLine.Option(names = {"-n", "--main"},
                paramLabel = "MAIN",
                description = "Main class of artifact")
        String main;

        @CommandLine.Option(names = {"-ga", "--genAlgorithm"},
                paramLabel = "GenALG",
                description = "gen{RTA,CHA,AllocationSiteBasedPointsTo,TypeBasedPointsTo}",
                defaultValue = "CHA")
        String genAlgorithm;

        @CommandLine.ArgGroup(multiplicity = "1")
        Tools tools;

        @CommandLine.Option(names = {"-t", "--timestamp"},
                paramLabel = "TS",
                description = "Release TS",
                defaultValue = "0")
        String timestamp;
    }

    static class Tools {
        @CommandLine.ArgGroup(exclusive = false)
        Opal opal;

        @CommandLine.ArgGroup(exclusive = false)
        Merge merge;
    }

    static class Opal {
        @CommandLine.Option(names = {"-g", "--generate"},
                paramLabel = "GEN",
                description = "Generate call graph for artifact")
        boolean doGenerate;
    }

    static class Merge {
        @CommandLine.Option(names = {"-ma", "--mergeAlgorithm"},
                paramLabel = "MerALG",
                description = "Algorhtm merge{RA, CHA}",
                defaultValue = "CHA")
        String mergeAlgorithm;

        @CommandLine.Option(names = {"-m", "--merge"},
                paramLabel = "MERGE",
                description = "Merge artifact CG to dependencies",
                required = true)
        boolean doMerge;

        @CommandLine.Option(names = {"-d", "--dependencies"},
                paramLabel = "DEPS",
                description = "Dependencies, coordinates or files",
                split = ",")
        List<String> dependencies;
    }

    /**
     * Generates RevisionCallGraphs using Opal for the specified artifact in the command line
     * parameters.
     */
    public static void main(String[] args) {
        new CommandLine(new Main()).execute(args);
    }

    /**
     * Run the generator, merge algorithm or evaluator depending on parameters provided.
     */
    public void run() {
        if (this.commands.computations != null && this.commands.computations.tools != null) {
            if (this.commands.computations.tools.opal != null
                    && this.commands.computations.tools.opal.doGenerate) {
                runGenerate();
            }
            if (this.commands.computations.tools.merge != null
                    && this.commands.computations.tools.merge.doMerge) {
                runMerge();
            }
        }
    }

    /**
     * Run call graph generator.
     */
    private void runGenerate() {
        if (commands.computations.mode.equals("COORD")) {
            final var artifact = getArtifactCoordinate();
            logger.info("Generating call graph for the Maven coordinate: {}",
                    artifact.getCoordinate());
            try {
                generate(artifact, commands.computations.main, commands.computations.genAlgorithm,
                        !this.output.isEmpty());
            } catch (IOException | OPALException | MissingArtifactException e) {
                logger.error("Call graph couldn't be generated for Maven coordinate: {}", artifact.getCoordinate(), e);
            }

        } else if (commands.computations.mode.equals("FILE")) {
            try {
                generate(getArtifactFile(), commands.computations.main,
                        commands.computations.genAlgorithm, !this.output.isEmpty());
            } catch (IOException | OPALException | MissingArtifactException e) {
                logger.error("Call graph couldn't be generated for file: {}", getArtifactFile().getName(), e);
            }
        }
    }

    /**
     * Run merge algorithm.
     */
    private void runMerge() {
        if (commands.computations.mode.equals("COORD")) {
            try {
                merge(getArtifactCoordinate(), getDependenciesCoordinates());
            } catch (IOException | OPALException | MissingArtifactException e) {
                logger.error("Call graph couldn't be merge for coord: {}", getArtifactCoordinate().getCoordinate(), e);
            }

        } else if (commands.computations.mode.equals("FILE")) {
            try {
                merge(getArtifactFile(), getDependenciesFiles()).toJSON();
            } catch (IOException | OPALException | MissingArtifactException e) {
                logger.error("Call graph couldn't be generated for file: {}", getArtifactFile().getName(), e);
            }
        }
    }

    /**
     * Merge an artifact with a list of it's dependencies using a specified algorithm.
     *
     * @param artifact     artifact to merge
     * @param dependencies list of dependencies
     * @param <T>          artifact can be either a file or coordinate
     * @return a revision call graph with resolved class hierarchy and calls
     * @throws IOException thrown in case file related exceptions occur, e.g FileNotFoundException
     */
    public <T> ExtendedRevisionJavaCallGraph merge(final T artifact,
                                               final List<T> dependencies)
            throws IOException, OPALException, MissingArtifactException {
        final long startTime = System.currentTimeMillis();
        final ExtendedRevisionJavaCallGraph result;
        final var deps = new ArrayList<ExtendedRevisionJavaCallGraph>();
        for (final var dep : dependencies) {
            deps.add(generate(dep, "", commands.computations.genAlgorithm, true));
        }
        final var art = generate(artifact, this.commands.computations.main,
                commands.computations.genAlgorithm, true);
        deps.add(art);
        final var merger = new LocalMerger(deps);
        result = merger.mergeWithCHA(art);

        if (result != null) {
            logger.info("Resolved {} nodes, {} calls in {} seconds",
                    result.getClassHierarchy().get(JavaScope.resolvedTypes).size(),
                    result.getGraph().getResolvedCalls().size(),
                    new DecimalFormat("#0.000")
                            .format((System.currentTimeMillis() - startTime) / 1000d));

            if (!this.output.isEmpty()) {
                try{
                CallGraphUtils.writeToFile(Paths.get(Paths.get(this.output).getParent().toString(),
                        FilenameUtils.getBaseName(this.output) + "_" + result.product + "_merged" + "." +
                                FilenameUtils.getExtension(this.output)).toString(), JSONUtils.toJSONString(result), "");
                }catch (NullPointerException e){
                    logger.error("Provided output path might be incomplete!");
                }
            }
        }

        return result;
    }

    /**
     * Generate a revision call graph for a given coordinate using a specified algorithm. In case
     * the artifact is an application a main class can be specified. If left empty a library entry
     * point finder algorithm will be used.
     *
     * @param artifact    artifact to generate a call graph for
     * @param mainClass   main class in case the artifact is an application
     * @param algorithm   algorithm for generating a call graph
     * @param writeToFile will be written to a file if true
     * @param <T>         artifact can be either a file or a coordinate
     * @return generated revision call graph
     * @throws IOException file related exceptions, e.g. FileNotFoundException
     */
    public <T> ExtendedRevisionJavaCallGraph generate(final T artifact,
                                                  final String mainClass,
                                                  final String algorithm, final boolean writeToFile)
            throws MissingArtifactException, OPALException, IOException {
        final ExtendedRevisionJavaCallGraph revisionCallGraph;

        final long startTime = System.currentTimeMillis();

        if (artifact instanceof File) {
            logger.info("Generating graph for {}", ((File) artifact).getAbsolutePath());
            final var cg = new PartialCallGraph(
                    new CallGraphConstructor((File) artifact, mainClass, algorithm));
            revisionCallGraph =
                    ExtendedRevisionJavaCallGraph.extendedBuilder().graph(cg.getGraph())
                            .product(cleanUpFileName((File) artifact))
                            .version("").timestamp(0).cgGenerator("").forge("")
                            .classHierarchy(cg.getClassHierarchy()).nodeCount(cg.getNodeCount())
                            .build();

        } else {
            revisionCallGraph = PartialCallGraph
                    .createExtendedRevisionJavaCallGraph((MavenCoordinate) artifact, mainClass,
<<<<<<< HEAD
                            algorithm, Long.parseLong(this.commands.computations.timestamp), MavenUtilities.getRepos().get(0));
=======
                            algorithm, Long.parseLong(this.commands.computations.timestamp),
                            (repos == null || repos.size() < 1) ? MavenUtilities.MAVEN_CENTRAL_REPO : repos.get(0));
>>>>>>> 82b40bb6
        }

        logger.info("Generated the call graph in {} seconds.", new DecimalFormat("#0.000")
                .format((System.currentTimeMillis() - startTime) / 1000d));

        if (writeToFile) {
            CallGraphUtils.writeToFile(this.output, JSONUtils.toJSONString(revisionCallGraph), "");

        }
        return revisionCallGraph;
    }

    private String cleanUpFileName(File artifact) {
        return artifact.getName().replace(".class", "").replace("$", "").replace(".jar", "");
    }

    /**
     * Get a list of files of dependencies.
     *
     * @return a list of dependencies files
     */
    private List<File> getDependenciesFiles() {
        final var result = new ArrayList<File>();
        if (this.commands.computations.tools.merge.dependencies != null) {
            for (String currentCoordinate : this.commands.computations.tools.merge.dependencies) {
                result.add(new File(currentCoordinate));
            }
        }
        return result;
    }

    /**
     * Get a list of coordinates of dependencies.
     *
     * @return a list of Maven coordinates
     */
    private List<MavenCoordinate> getDependenciesCoordinates() {
        final var result = new ArrayList<MavenCoordinate>();
        if (this.commands.computations.tools.merge.dependencies != null) {
            for (String currentCoordinate : this.commands.computations.tools.merge.dependencies) {
                var coordinate = MavenCoordinate.fromString(currentCoordinate, "jar");
                if (this.repos != null && !this.repos.isEmpty()) {
                    coordinate.setMavenRepos(this.repos);
                }
                result.add(coordinate);
            }
        }
        return result;
    }

    /**
     * Get an artifact file from a provided path.
     *
     * @return artifact file
     */
    private File getArtifactFile() {
        File result = null;
        if (this.commands.computations.artifact != null) {
            result = new File(this.commands.computations.artifact);
        }
        return result;
    }

    /**
     * Get an artifact coordinate for an artifact.
     *
     * @return artifact coordinate
     */
    private MavenCoordinate getArtifactCoordinate() {
        MavenCoordinate result = null;
        if (this.commands.computations.artifact != null) {
            result = MavenCoordinate.fromString(this.commands.computations.artifact, "jar");
            if (this.repos != null && !this.repos.isEmpty()) {
                result.setMavenRepos(this.repos);
            }
        }
        return result;
    }
}<|MERGE_RESOLUTION|>--- conflicted
+++ resolved
@@ -286,12 +286,8 @@
         } else {
             revisionCallGraph = PartialCallGraph
                     .createExtendedRevisionJavaCallGraph((MavenCoordinate) artifact, mainClass,
-<<<<<<< HEAD
-                            algorithm, Long.parseLong(this.commands.computations.timestamp), MavenUtilities.getRepos().get(0));
-=======
                             algorithm, Long.parseLong(this.commands.computations.timestamp),
                             (repos == null || repos.size() < 1) ? MavenUtilities.MAVEN_CENTRAL_REPO : repos.get(0));
->>>>>>> 82b40bb6
         }
 
         logger.info("Generated the call graph in {} seconds.", new DecimalFormat("#0.000")
