/*
 * Licensed to the Apache Software Foundation (ASF) under one
 * or more contributor license agreements.  See the NOTICE file
 * distributed with this work for additional information
 * regarding copyright ownership.  The ASF licenses this file
 * to you under the Apache License, Version 2.0 (the
 * "License"); you may not use this file except in compliance
 * with the License.  You may obtain a copy of the License at
 *
 *     http://www.apache.org/licenses/LICENSE-2.0
 *
 * Unless required by applicable law or agreed to in writing, software
 * distributed under the License is distributed on an "AS IS" BASIS,
 * WITHOUT WARRANTIES OR CONDITIONS OF ANY KIND, either express or implied.
 * See the License for the specific language governing permissions and
 * limitations under the License.
 */

package eu.fasten.analyzer.javacgopal;

import eu.fasten.analyzer.javacgopal.data.MavenCoordinate;
import eu.fasten.analyzer.javacgopal.data.callgraph.ExtendedRevisionCallGraph;
import eu.fasten.core.plugins.KafkaConsumer;
import eu.fasten.core.plugins.KafkaProducer;

import java.io.FileNotFoundException;
import java.util.*;

import org.apache.kafka.clients.consumer.ConsumerRecord;
import org.apache.kafka.clients.producer.ProducerRecord;
import org.json.JSONException;
import org.json.JSONObject;
import org.pf4j.Extension;
import org.pf4j.Plugin;
import org.pf4j.PluginWrapper;
import org.slf4j.Logger;
import org.slf4j.LoggerFactory;

public class OPALPlugin extends Plugin {

    public OPALPlugin(PluginWrapper wrapper) {
        super(wrapper);
    }

    @Extension
    public static class OPAL implements KafkaConsumer<String>, KafkaProducer {

        private static Logger logger = LoggerFactory.getLogger(OPALPlugin.class);

        private static org.apache.kafka.clients.producer.KafkaProducer<Object, String> kafkaProducer;
        final String CONSUME_TOPIC = "maven.packages";
        final String PRODUCE_TOPIC = "opal_callgraphs";
        private boolean processedRecord;
        private String pluginError;

        @Override
        public List<String> consumerTopics() {
            return new ArrayList<>(Collections.singletonList(CONSUME_TOPIC));
        }

        @Override
        public void consume(String topic, ConsumerRecord<String, String> kafkaRecord) {
            pluginError = "";
            processedRecord = false;
            consume(kafkaRecord, true);
            if(getPluginError().isEmpty()) { processedRecord = true; }
        }

        /**
         * Generates call graphs using OPAL for consumed maven coordinates in
         * eu.fasten.core.data.RevisionCallGraph format, and produce them to the Producer that is
         * provided for this Object.
         *
         * @param kafkaRecord    A record including maven coordinates in the JSON format.
         *                       e.g. {
         *                       "groupId": "com.g2forge.alexandria",
         *                       "artifactId": "alexandria",
         *                       "version": "0.0.9",
         *                       "date": "1574072773"
         *                       }
         * @param writeCGToKafka If true, the generated call graph will be written into Kafka
         */
        public ExtendedRevisionCallGraph consume(final ConsumerRecord<String, String> kafkaRecord,
                                                 final boolean writeCGToKafka) {
            try {
                final var kafkaConsumedJson = new JSONObject(kafkaRecord.value());
                final var mavenCoordinate = getMavenCoordinate(kafkaConsumedJson);

                logger.info("Generating call graph for {}", mavenCoordinate.getCoordinate());
                final ExtendedRevisionCallGraph cg = generateCallgraph(mavenCoordinate, kafkaConsumedJson);

                if (cg == null || cg.isCallGraphEmpty()) {
                    logger.warn("Empty call graph for {}", mavenCoordinate.getCoordinate());
                    return cg;
                }

                logger.info("Call graph successfully generated for {}!",
                    mavenCoordinate.getCoordinate());

                if (writeCGToKafka) {
                    sendToKafka(cg);
                }
                return cg;

<<<<<<< HEAD
=======
            } catch (FileNotFoundException e) {
                setPluginError(e.getClass().getSimpleName());
                logger.error("Could find JAR for Maven coordinate: {}",
                    mavenCoordinate.getCoordinate(), e);
            } catch (JSONException e) {
                setPluginError(e.getClass().getSimpleName());
                logger.error("Could not parse input coordinates: {}\n{}", kafkaRecord.value(), e);
>>>>>>> abeabe41
            } catch (Exception e) {
                setPluginError(e.getClass().getSimpleName());
                logger.error("", e);
                return null;
            }
        }

        private static MavenCoordinate getMavenCoordinate(final JSONObject kafkaConsumedJson) {

            try {
                return new MavenCoordinate(
                    kafkaConsumedJson.get("groupId").toString(),
                    kafkaConsumedJson.get("artifactId").toString(),
                    kafkaConsumedJson.get("version").toString());
            } catch (JSONException e) {
                logger.error("Could not parse input coordinates: {}\n{}", kafkaConsumedJson, e);
            }
            return null;
        }

        public ExtendedRevisionCallGraph generateCallgraph(final MavenCoordinate mavenCoordinate,
                                                           final JSONObject kafkaConsumedJson) {
            try {
                return ExtendedRevisionCallGraph.create("mvn", mavenCoordinate,
                    Long.parseLong(kafkaConsumedJson.get("date").toString()));
            } catch (FileNotFoundException e) {
                setPluginError(e.getClass().getSimpleName());
                logger.error("Could find JAR for Maven coordinate: {}",
                    mavenCoordinate.getCoordinate(), e);
            }
            return null;
        }

        public void sendToKafka(final ExtendedRevisionCallGraph cg) {

            logger.debug("Writing call graph for {} to Kafka", cg.uri.toString());
            final var record = new ProducerRecord<Object, String>(this.PRODUCE_TOPIC,
                cg.uri.toString(),
                cg.toJSON().toString()
            );

            kafkaProducer.send(record, ((recordMetadata, e) -> {
                if (recordMetadata != null) {
                    logger.debug("Sent: {} to {}", cg.uri.toString(), this.PRODUCE_TOPIC);
                } else {
                    setPluginError(e.getClass().getSimpleName());
                    logger.error("Failed to write message to Kafka: " + e.getMessage(), e);
                }
            }));
        }


        @Override
        public String producerTopic() {
            return this.PRODUCE_TOPIC;
        }

        /**
         * This method should be called before calling consume method.
         * It sets the KafkaProducer of this Object to what is passed to it.
         *
         * @param producer org.apache.kafka.clients.producer.KafkaProducer.
         */
        @Override
        public void setKafkaProducer(org.apache.kafka.clients.producer.KafkaProducer<Object, String> producer) {
            this.kafkaProducer = producer;
        }

        public String name() {
            return this.getClass().getCanonicalName();
        }

        @Override
        public String description() {
            return "Generates call graphs for Java packages using OPAL";
        }

        @Override
        public boolean recordProcessSuccessful() {
            return this.processedRecord;
        }

        @Override
        public void start() {
        }

        @Override
        public void stop() {
        }

        @Override
        public void setPluginError(String exceptionType) {
            this.pluginError = exceptionType;
        }

        @Override
        public String getPluginError() {
            return this.pluginError;
        }

        @Override
        public void freeResource() {

        }
    }


}<|MERGE_RESOLUTION|>--- conflicted
+++ resolved
@@ -102,16 +102,6 @@
                 }
                 return cg;
 
-<<<<<<< HEAD
-=======
-            } catch (FileNotFoundException e) {
-                setPluginError(e.getClass().getSimpleName());
-                logger.error("Could find JAR for Maven coordinate: {}",
-                    mavenCoordinate.getCoordinate(), e);
-            } catch (JSONException e) {
-                setPluginError(e.getClass().getSimpleName());
-                logger.error("Could not parse input coordinates: {}\n{}", kafkaRecord.value(), e);
->>>>>>> abeabe41
             } catch (Exception e) {
                 setPluginError(e.getClass().getSimpleName());
                 logger.error("", e);
@@ -119,7 +109,7 @@
             }
         }
 
-        private static MavenCoordinate getMavenCoordinate(final JSONObject kafkaConsumedJson) {
+        public MavenCoordinate getMavenCoordinate(final JSONObject kafkaConsumedJson) {
 
             try {
                 return new MavenCoordinate(
@@ -127,6 +117,7 @@
                     kafkaConsumedJson.get("artifactId").toString(),
                     kafkaConsumedJson.get("version").toString());
             } catch (JSONException e) {
+                setPluginError(e.getClass().getSimpleName());
                 logger.error("Could not parse input coordinates: {}\n{}", kafkaConsumedJson, e);
             }
             return null;
