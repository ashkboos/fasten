--- conflicted
+++ resolved
@@ -18,21 +18,10 @@
 
 package eu.fasten.analyzer.metadataplugin;
 
-<<<<<<< HEAD
-import eu.fasten.server.db.PostgresConnector;
-import eu.fasten.server.kafka.FastenKafkaConnection;
-import eu.fasten.server.kafka.FastenKafkaConsumer;
-import eu.fasten.server.kafka.FastenKafkaProducer;
-=======
 import eu.fasten.server.connectors.PostgresConnector;
-import eu.fasten.server.connectors.KafkaConnector;
-import eu.fasten.server.plugins.kafka.FastenKafkaPlugin;
->>>>>>> c071325f
 import java.io.FileNotFoundException;
 import java.io.FileReader;
 import java.sql.SQLException;
-import java.util.List;
-import org.apache.kafka.clients.consumer.ConsumerRecord;
 import org.json.JSONObject;
 import org.json.JSONTokener;
 import org.slf4j.Logger;
@@ -70,8 +59,7 @@
     public void run() {
         try {
             var metadataPlugin = new MetadataDatabasePlugin.MetadataDBExtension();
-<<<<<<< HEAD
-            metadataPlugin.setDBConnection(PostgresConnector.getDSLContext(dbUrl, dbUser, dbPass));
+            metadataPlugin.setDBConnection(PostgresConnector.getDSLContext(dbUrl, dbUser));
             final FileReader reader;
             try {
                 reader = new FileReader(jsonFile);
@@ -79,38 +67,12 @@
                 logger.error("Could not find the JSON file at " + jsonFile, e);
                 return;
             }
+            metadataPlugin.writeToKafka = false;
             final JSONObject jsonCallgraph = new JSONObject(new JSONTokener(reader));
             try {
-                final var record = new ConsumerRecord<>("fasten.opal.cg.3", 0, 0L, "test",
-                        jsonCallgraph.toString());
-                metadataPlugin.consume("fasten.cg.opal.3", record);
+                metadataPlugin.consume(jsonCallgraph.toString());
             } catch (IllegalArgumentException e) {
                 logger.error("Incorrect database URL", e);
-=======
-            metadataPlugin.setTopic(topic);
-            metadataPlugin.setDBConnection(PostgresConnector.getDSLContext(dbUrl, dbUser));
-
-            if (jsonFile == null || jsonFile.isEmpty()) {
-                var properties = KafkaConnector.kafkaProperties(kafkaServers,
-                        this.getClass().getCanonicalName());
-                new FastenKafkaPlugin(properties, metadataPlugin, skipOffsets).start();
-            } else {
-                final FileReader reader;
-                try {
-                    reader = new FileReader(jsonFile);
-                } catch (FileNotFoundException e) {
-                    logger.error("Could not find the JSON file at " + jsonFile, e);
-                    return;
-                }
-                final JSONObject jsonCallgraph = new JSONObject(new JSONTokener(reader));
-                try {
-                    final var record = new ConsumerRecord<>(topic, 0, 0L, "test",
-                            jsonCallgraph.toString());
-                    metadataPlugin.consume(record.value());
-                } catch (IllegalArgumentException e) {
-                    logger.error("Incorrect database URL", e);
-                }
->>>>>>> c071325f
             }
         } catch (SQLException e) {
             logger.error("Could not connect to the database", e);
