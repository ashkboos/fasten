<?xml version="1.0" encoding="UTF-8"?>
<project xmlns="http://maven.apache.org/POM/4.0.0"
         xmlns:xsi="http://www.w3.org/2001/XMLSchema-instance"
         xsi:schemaLocation="http://maven.apache.org/POM/4.0.0 http://maven.apache.org/xsd/maven-4.0.0.xsd">
    <parent>
        <artifactId>analyzer</artifactId>
        <groupId>eu.fasten</groupId>
        <version>0.0.1-SNAPSHOT</version>
    </parent>
    <modelVersion>4.0.0</modelVersion>

    <groupId>eu.fasten.analyzer</groupId>
    <artifactId>metadata-plugin</artifactId>
    <version>0.0.1-SNAPSHOT</version>
    <packaging>jar</packaging>

    <name>metadata-plugin</name>

    <dependencies>
        <dependency>
            <groupId>org.jooq</groupId>
            <artifactId>jooq</artifactId>
            <version>3.12.3</version>
        </dependency>
        <dependency>
            <groupId>org.postgresql</groupId>
            <artifactId>postgresql</artifactId>
            <version>9.4.1208</version>
        </dependency>
        <dependency>
            <groupId>info.picocli</groupId>
            <artifactId>picocli</artifactId>
            <version>4.0.4</version>
        </dependency>
        <dependency>
            <groupId>org.json</groupId>
            <artifactId>json</artifactId>
            <version>20180813</version>
<!--            <scope>provided</scope>-->
        </dependency>
        <dependency>
            <groupId>eu.fasten</groupId>
            <artifactId>core</artifactId>
            <version>0.0.1-SNAPSHOT</version>
        </dependency>
        <dependency>
            <groupId>eu.fasten</groupId>
            <artifactId>server</artifactId>
            <version>0.0.1-SNAPSHOT</version>
<!--            <scope>provided</scope>-->
        </dependency>
        <dependency>
            <groupId>org.slf4j</groupId>
            <artifactId>slf4j-simple</artifactId>
            <version>1.7.30</version>
        </dependency>
        <dependency>
            <groupId>org.slf4j</groupId>
            <artifactId>slf4j-api</artifactId>
            <version>1.7.30</version>
        </dependency>
        <dependency>
            <groupId>org.pf4j</groupId>
            <artifactId>pf4j</artifactId>
            <version>3.1.0</version>
        </dependency>
<<<<<<< HEAD
=======
        <dependency>
            <groupId>org.slf4j</groupId>
            <artifactId>slf4j-simple</artifactId>
            <version>1.7.30</version>
        </dependency>
        <dependency>
            <groupId>org.slf4j</groupId>
            <artifactId>slf4j-api</artifactId>
            <version>1.7.30</version>
        </dependency>
        <dependency>
            <groupId>org.pf4j</groupId>
            <artifactId>pf4j</artifactId>
            <version>3.1.0</version>
        </dependency>
>>>>>>> 90b6d7f8
    </dependencies>

    <build>
        <plugins>
            <plugin>
                <groupId>org.apache.maven.plugins</groupId>
                <artifactId>maven-shade-plugin</artifactId>
                <executions>
                    <execution>
                        <phase>package</phase>
                        <goals>
                            <goal>shade</goal>
                        </goals>
                        <configuration>
                            <minimizeJar>false</minimizeJar>
                            <keepDependenciesWithProvidedScope>false</keepDependenciesWithProvidedScope>
<!--                            <artifactSet>-->
<!--                                <excludes>-->
<!--                                    <exclude>org.apache.kafka:kafka-clients:*</exclude>-->
<!--                                    <exclude>com.martiansoftware:jsap:*</exclude>-->
<!--                                    <exclude>it.unimi.dsi:dsiutils:*</exclude>-->
<!--                                    <exclude>it.unimi.dsi:fastutil:*</exclude>-->
<!--                                    <exclude>org.codehaus.mojo:animal-sniffer-annotations:*</exclude>-->
<!--                                    <exclude>it.unimi.dsi:webgraph:*</exclude>-->
<!--                                    <exclude>it.unimi.dsi:sux4j:*</exclude>-->
<!--                                    <exclude>org.rocksdb:rocksdbjni:*</exclude>-->
<!--                                    <exclude>com.googlecode.javaewah:*</exclude>-->
<!--                                    <exclude>org.checkerframework:checker-qual:*</exclude>-->
<!--                                    <exclude>org.objenesis:objenesis:*</exclude>-->
<!--                                    <exclude>com.esotericsoftware:minlog:*</exclude>-->
<!--                                    <exclude>com.esotericsoftware:reflectasm:*</exclude>-->
<!--                                    <exclude>com.esotericsoftware:kryo:*</exclude>-->
<!--                                    <exclude>org.reactivestreams:reactive-streams:*</exclude>-->
<!--                                    <exclude>com.google.code.findbugs:jsr305:*</exclude>-->
<!--                                    <exclude>com.google.j2objc:j2objc-annotations:*</exclude>-->
<!--                                    <exclude>com.google.errorprone:error_prone_annotations:*</exclude>-->
<!--                                    <exclude>com.github.luben:zstd-jni:*</exclude>-->
<!--                                    <exclude>net.sf.jung:jung-api:*</exclude>-->
<!--                                    <exclude>net.sf.jung:jung-io:*</exclude>-->
<!--                                    <exclude>net.sf.jung:jung-algorithms:*</exclude>-->
<!--                                    <exclude>com.jcraft:jsch:*</exclude>-->
<!--                                    <exclude>com.jcraft:jzlib:*</exclude>-->
<!--                                </excludes>-->
<!--                            </artifactSet>-->
                            <transformers>
                                <transformer implementation="org.apache.maven.plugins.shade.resource.ManifestResourceTransformer">
                                    <manifestEntries>
                                        <Main-Class>eu.fasten.analyzer.metadataplugin.Main</Main-Class>
                                        <X-Compile-Source-JDK>11</X-Compile-Source-JDK>
                                        <X-Compile-Target-JDK>11</X-Compile-Target-JDK>
                                        <Plugin-Class>eu.fasten.analyzer.metadataplugin.MetadataDatabasePlugin</Plugin-Class>
                                        <Plugin-Id>metadata-plugin</Plugin-Id>
                                        <Plugin-Version>0.0.1</Plugin-Version>
                                        <Plugin-Description>Metadata Plugin</Plugin-Description>
                                        <Plugin-License>Apache License 2.0</Plugin-License>
                                    </manifestEntries>
                                </transformer>
                            </transformers>
                            <!-- Note that this works when maven is ran in the root directory of the project  -->
                            <outputDirectory>${session.executionRootDirectory}/docker/plugins/</outputDirectory>
                            <shadedArtifactAttached>true</shadedArtifactAttached>
                            <shadedClassifierName>with-dependencies</shadedClassifierName>
                        </configuration>
                    </execution>
                </executions>
                <configuration>
                    <filters>
                        <filter>
                            <artifact>*:*</artifact>
                            <excludes>
<!--                                <exclude>module-info.class</exclude>-->
<!--                                <exclude>META-INF/*.SF</exclude>-->
<!--                                <exclude>META-INF/*.DSA</exclude>-->
<!--                                <exclude>META-INF/*.RSA</exclude>-->
<!--                                <exclude>eu/fasten/core/plugins/*</exclude>-->
                            </excludes>
                        </filter>
<!--                        <filter>-->
<!--                            <artifact>org.apache.kafka:*</artifact>-->
<!--                            <excludes>-->
<!--                                <exclude>org/apache/kafka/**</exclude>-->
<!--                            </excludes>-->
<!--                        </filter>-->
                    </filters>
                </configuration>
            </plugin>

<!--            <plugin>-->
<!--                <groupId>org.apache.maven.plugins</groupId>-->
<!--                <artifactId>maven-surefire-plugin</artifactId>-->
<!--                <version>2.19.1</version>-->
<!--                <dependencies>-->
<!--                    <dependency>-->
<!--                        <groupId>org.junit.platform</groupId>-->
<!--                        <artifactId>junit-platform-surefire-provider</artifactId>-->
<!--                        <version>1.1.0</version>-->
<!--                    </dependency>-->
<!--                    <dependency>-->
<!--                        <groupId>org.junit.jupiter</groupId>-->
<!--                        <artifactId>junit-jupiter-engine</artifactId>-->
<!--                        <version>5.1.0</version>-->
<!--                    </dependency>-->
<!--                </dependencies>-->
<!--            </plugin>-->

            <plugin>
                <groupId>org.apache.maven.plugins</groupId>
                <artifactId>maven-compiler-plugin</artifactId>
                <version>3.8.1</version>
                <configuration>
<!--                    <annotationProcessors>-->
<!--                        <annotationProcessor>org.pf4j.processor.ExtensionAnnotationProcessor</annotationProcessor>-->
<!--                    </annotationProcessors>-->
                    <source>1.11</source>
                    <target>1.11</target>
                </configuration>
            </plugin>

<!--            jOOQ code generation plugin -->
<!--                <plugin>-->
<!--                    <groupId>org.jooq</groupId>-->
<!--                    <artifactId>jooq-codegen-maven</artifactId>-->
<!--                    <version>3.12.3</version>-->

<!--                    <executions>-->
<!--                        <execution>-->
<!--                            <goals>-->
<!--                                <goal>generate</goal>-->
<!--                            </goals>-->
<!--                        </execution>-->
<!--                    </executions>-->

<!--                    <dependencies>-->
<!--                        <dependency>-->
<!--                            <groupId>org.postgresql</groupId>-->
<!--                            <artifactId>postgresql</artifactId>-->
<!--                            <version>9.4.1208</version>-->
<!--                        </dependency>-->
<!--                    </dependencies>-->

<!--                    <configuration>-->
<!--                        <jdbc>-->
<!--                            <driver>org.postgresql.Driver</driver>-->
<!--                            <url>jdbc:postgresql:postgres</url>-->
<!--                            <user>postgres</user>-->
<!--                            <password>pass123</password>-->
<!--                        </jdbc>-->

<!--                        <generator>-->
<!--                            <database>-->
<!--                                <name>org.jooq.meta.postgres.PostgresDatabase</name>-->
<!--                                <includes>.*</includes>-->
<!--                                <inputSchema>public</inputSchema>-->
<!--                            </database>-->
<!--                            <target>-->
<!--                                <packageName>eu.fasten.core.data.metadatadb.codegen</packageName>-->
<!--                                <directory>src/main/java</directory>-->
<!--                            </target>-->
<!--                        </generator>-->
<!--                    </configuration>-->
<!--                </plugin>-->

        </plugins>
    </build>

    <reporting>
        <plugins>
            <plugin>
                <groupId>org.jacoco</groupId>
                <artifactId>jacoco-maven-plugin</artifactId>
                <version>0.8.2</version>
                <configuration>
                    <excludes>
                        <exclude>**/PostgresConnector.*</exclude>
                        <exclude>**/Main.*</exclude>
                    </excludes>
                </configuration>
            </plugin>
        </plugins>
    </reporting>
</project><|MERGE_RESOLUTION|>--- conflicted
+++ resolved
@@ -64,24 +64,6 @@
             <artifactId>pf4j</artifactId>
             <version>3.1.0</version>
         </dependency>
-<<<<<<< HEAD
-=======
-        <dependency>
-            <groupId>org.slf4j</groupId>
-            <artifactId>slf4j-simple</artifactId>
-            <version>1.7.30</version>
-        </dependency>
-        <dependency>
-            <groupId>org.slf4j</groupId>
-            <artifactId>slf4j-api</artifactId>
-            <version>1.7.30</version>
-        </dependency>
-        <dependency>
-            <groupId>org.pf4j</groupId>
-            <artifactId>pf4j</artifactId>
-            <version>3.1.0</version>
-        </dependency>
->>>>>>> 90b6d7f8
     </dependencies>
 
     <build>
