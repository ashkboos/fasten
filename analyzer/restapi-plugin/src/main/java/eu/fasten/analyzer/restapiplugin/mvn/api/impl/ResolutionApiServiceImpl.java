/*
 * Licensed to the Apache Software Foundation (ASF) under one
 * or more contributor license agreements.  See the NOTICE file
 * distributed with this work for additional information
 * regarding copyright ownership.  The ASF licenses this file
 * to you under the Apache License, Version 2.0 (the
 * "License"); you may not use this file except in compliance
 * with the License.  You may obtain a copy of the License at
 *
 *     http://www.apache.org/licenses/LICENSE-2.0
 *
 * Unless required by applicable law or agreed to in writing, software
 * distributed under the License is distributed on an "AS IS" BASIS,
 * WITHOUT WARRANTIES OR CONDITIONS OF ANY KIND, either express or implied.
 * See the License for the specific language governing permissions and
 * limitations under the License.
 */

package eu.fasten.analyzer.restapiplugin.mvn.api.impl;

import eu.fasten.analyzer.restapiplugin.mvn.KnowledgeBaseConnector;
import eu.fasten.analyzer.restapiplugin.mvn.LazyIngestionProvider;
import eu.fasten.analyzer.restapiplugin.mvn.api.ResolutionApiService;
import eu.fasten.core.data.Constants;
import eu.fasten.core.data.DirectedGraph;
import eu.fasten.core.maven.GraphMavenResolver;
import eu.fasten.core.maven.MavenResolver;
import eu.fasten.core.maven.data.Revision;
import eu.fasten.core.merge.CGMerger;
import it.unimi.dsi.fastutil.objects.ObjectLinkedOpenHashSet;
import org.json.JSONArray;
import org.json.JSONException;
import org.json.JSONObject;
import org.rocksdb.RocksDBException;
import org.slf4j.Logger;
import org.slf4j.LoggerFactory;
import org.springframework.context.annotation.Lazy;
import org.springframework.http.HttpStatus;
import org.springframework.http.ResponseEntity;
import org.springframework.stereotype.Service;

import java.io.File;
import java.io.IOException;
import java.nio.file.Files;
import java.nio.file.Path;
import java.sql.Timestamp;
import java.util.*;
import java.util.stream.Collectors;

@Lazy
@Service
public class ResolutionApiServiceImpl implements ResolutionApiService {

    private static final Logger logger = LoggerFactory.getLogger(ResolutionApiServiceImpl.class);
    private GraphMavenResolver graphResolver;

    public ResolutionApiServiceImpl() {
        try {
            var graphResolver = new GraphMavenResolver();
            graphResolver.buildDependencyGraph(KnowledgeBaseConnector.dbContext, KnowledgeBaseConnector.dependencyGraphPath);
            this.graphResolver = graphResolver;
        } catch (Exception e) {
            logger.error("Error constructing dependency graph resolver", e);
            System.exit(1);
        }
    }

    @Override
    public ResponseEntity<String> resolveDependencies(String package_name, String version, boolean transitive, long timestamp, boolean useDepGraph) {
        if (!KnowledgeBaseConnector.kbDao.assertPackageExistence(package_name, version)) {
            try {
                LazyIngestionProvider.ingestArtifactWithDependencies(package_name, version);
            } catch (IllegalArgumentException e) {
                return new ResponseEntity<>(e.getMessage(), HttpStatus.BAD_REQUEST);
            }
            return new ResponseEntity<>("Package version not found, but should be processed soon. Try again later", HttpStatus.CREATED);
        }
        var groupId = package_name.split(Constants.mvnCoordinateSeparator)[0];
        var artifactId = package_name.split(Constants.mvnCoordinateSeparator)[1];
        Set<Revision> depSet;
        if (useDepGraph) {
            depSet = this.graphResolver.resolveDependencies(groupId,
                    artifactId, version, timestamp, KnowledgeBaseConnector.dbContext, transitive);
        } else {
            var mavenResolver = new MavenResolver();
            depSet = mavenResolver.resolveFullDependencySetOnline(groupId, artifactId, version, timestamp, KnowledgeBaseConnector.dbContext);
        }
        var jsonArray = new JSONArray();
        depSet.stream().map(Revision::toJSON).peek(json -> {
            var group = json.getString("groupId");
            var artifact = json.getString("artifactId");
            var ver = json.getString("version");
            var url = String.format("%smvn/%s/%s/%s_%s_%s.json", KnowledgeBaseConnector.rcgBaseUrl,
                    artifact.charAt(0), artifact, artifact, group, ver);
            json.put("url", url);
        }).forEach(jsonArray::put);
        var result = jsonArray.toString();
        result = result.replace("\\/", "/");
        return new ResponseEntity<>(result, HttpStatus.OK);
    }

    @Override
    public ResponseEntity<String> resolveDependents(String package_name, String version, boolean transitive, long timestamp) {
        var groupId = package_name.split(Constants.mvnCoordinateSeparator)[0];
        var artifactId = package_name.split(Constants.mvnCoordinateSeparator)[1];
        var depSet = this.graphResolver.resolveDependents(groupId,
                artifactId, version, timestamp, transitive);
        var jsonArray = new JSONArray();
        depSet.stream().map(Revision::toJSON).peek(json -> {
            var group = json.getString("groupId");
            var artifact = json.getString("artifactId");
            var ver = json.getString("version");
            var url = String.format("%smvn/%s/%s/%s_%s_%s.json", KnowledgeBaseConnector.rcgBaseUrl,
                    artifact.charAt(0), artifact, artifact, group, ver);
            json.put("url", url);
        }).forEach(jsonArray::put);
        var result = jsonArray.toString();
        result = result.replace("\\/", "/");
        return new ResponseEntity<>(result, HttpStatus.OK);
    }


    @Override
    public ResponseEntity<String> resolveMultipleDependencies(List<String> mavenCoordinates) {
        var revisions = mavenCoordinates.stream().map(c -> {
            var groupId = c.split(Constants.mvnCoordinateSeparator)[0];
            var artifactId = c.split(Constants.mvnCoordinateSeparator)[1];
            var version = c.split(Constants.mvnCoordinateSeparator)[2];
            var id = KnowledgeBaseConnector.kbDao.getPackageVersionID(groupId + Constants.mvnCoordinateSeparator + artifactId, version);
            return new Revision(id, groupId, artifactId, version, new Timestamp(-1));
        }).collect(Collectors.toSet());
        var virtualNode = this.graphResolver.addVirtualNode(new ObjectLinkedOpenHashSet<>(revisions));
        var depSet = this.graphResolver.resolveDependencies(virtualNode, KnowledgeBaseConnector.dbContext, true);
        this.graphResolver.removeVirtualNode(virtualNode);
        var jsonArray = new JSONArray();
        depSet.stream().map(r -> {
            var json = new JSONObject();
            var url = String.format("%smvn/%s/%s/%s_%s_%s.json", KnowledgeBaseConnector.rcgBaseUrl,
                    r.artifactId.charAt(0), r.artifactId, r.artifactId, r.groupId, r.version);
            json.put(String.valueOf(r.id), url);
            return json;
        }).forEach(jsonArray::put);
        var result = jsonArray.toString();
        result = result.replace("\\/", "/");
        return new ResponseEntity<>(result, HttpStatus.OK);
    }

    @Override
    public ResponseEntity<String> getDirectedGraph(long packageVersionId, boolean needStitching, long timestamp) {
        DirectedGraph graph;
        if (needStitching) {
            var mavenCoordinate = KnowledgeBaseConnector.kbDao.getMavenCoordinate(packageVersionId);
            if (mavenCoordinate == null) {
                return new ResponseEntity<>("Package version ID not found", HttpStatus.NOT_FOUND);
            }
            var groupId = mavenCoordinate.split(Constants.mvnCoordinateSeparator)[0];
            var artifactId = mavenCoordinate.split(Constants.mvnCoordinateSeparator)[1];
            var version = mavenCoordinate.split(Constants.mvnCoordinateSeparator)[2];
            var depSet = this.graphResolver.resolveDependencies(groupId,
                    artifactId, version, timestamp, KnowledgeBaseConnector.dbContext, true);
            var depIds = depSet.stream().map(r -> r.id).collect(Collectors.toSet());
            var databaseMerger = new CGMerger(depIds, KnowledgeBaseConnector.dbContext, KnowledgeBaseConnector.graphDao);
            graph = databaseMerger.mergeWithCHA(packageVersionId);
        } else {
            try {
                graph = KnowledgeBaseConnector.graphDao.getGraphData(packageVersionId);
            } catch (RocksDBException e) {
                return new ResponseEntity<>("Could not retrieve callgraph from the graph database",
                        HttpStatus.INTERNAL_SERVER_ERROR);
            }
            if (graph == null) {
                return new ResponseEntity<>("Callgraph not found in the graph database", HttpStatus.NOT_FOUND);
            }
        }
        var json = new JSONObject();
        var nodesJson = new JSONArray();
        graph.nodes().stream().forEach(nodesJson::put);
        var edgesJson = new JSONArray();
        graph.edgeSet().stream().map(e -> new long[]{e.firstLong(), e.secondLong()}).forEach(edgesJson::put);
        json.put("nodes", nodesJson);
        json.put("edges", edgesJson);
        var result = json.toString();
        result = result.replace("\\/", "/");
        return new ResponseEntity<>(result, HttpStatus.OK);
    }

    @Override
<<<<<<< HEAD
    public ResponseEntity<String> getTransitiveVulnerabilities(String package_name, String version) {
=======
    public ResponseEntity<String> getTransitiveVulnerabilities(String package_name, String version, boolean precise) {

        if (!KnowledgeBaseConnector.kbDao.assertPackageExistence(package_name, version)) {
            try {
                LazyIngestionProvider.ingestArtifactWithDependencies(package_name, version);
            } catch (IllegalArgumentException e) {
                return new ResponseEntity<>(e.getMessage(), HttpStatus.BAD_REQUEST);
            }
            return new ResponseEntity<>("Package version not found, but should be processed soon. Try again later", HttpStatus.CREATED);
        }

        var groupId = package_name.split(Constants.mvnCoordinateSeparator)[0];
        var artifactId = package_name.split(Constants.mvnCoordinateSeparator)[1];

        // Get all transitive dependencies
        var depSet = this.graphResolver.resolveDependencies(groupId, artifactId, version, -1L, KnowledgeBaseConnector.dbContext, true);
        var depIds = depSet.stream().map(r -> r.id).collect(Collectors.toSet());
        var vulnerableDependencies = KnowledgeBaseConnector.kbDao.findVulnerablePackageVersions(depIds);

        logger.info("Created depSet ({}), depIds ({}), vulnerableDependencies ({})", depSet.size(), depIds.size(), vulnerableDependencies.size());

        if (!precise) {
            // Leave only those dependencies that are in any path from the artifact to any of its vulnerable dependencies
            var vulnerablePathDeps = new HashSet<Revision>();
            var source = new Revision(groupId, artifactId, version, new Timestamp(-1));
            for (var vulnerableDependency : vulnerableDependencies) {
                var target = revisionIdToRevision(depSet, vulnerableDependency);
                if (target != null) {
                    vulnerablePathDeps.addAll(this.graphResolver.findAllRevisionsInThePath(source, target));
                }
            }
            var vulnerableDepsIds = vulnerablePathDeps.stream().map(r -> r.id).collect(Collectors.toSet());
            depIds = depIds.stream().filter(vulnerableDepsIds::contains).collect(Collectors.toSet());
        }
        var databaseMerger = new CGMerger(depIds, KnowledgeBaseConnector.dbContext, KnowledgeBaseConnector.graphDao);
        // Get stitched (with dependencies) graph
        var graph = databaseMerger.mergeWithCHA(package_name + Constants.mvnCoordinateSeparator + version);

        // Find all vulnerable callables (nodes) in the graph
        var vulnerabilities = KnowledgeBaseConnector.kbDao.findVulnerableCallables(vulnerableDependencies, graph.nodes());
>>>>>>> 9739f29f

        // TODO: move this to the plugin's arguments.
        var baseDir = "/mnt/fasten/vuln-paths-cache";
        var split = package_name.split(Constants.mvnCoordinateSeparator);
        var firstLetter = split[0].substring(0, 1);
        var path = baseDir + File.separator + firstLetter +
                File.separator + split[0] +
                File.separator + split[1] +
                File.separator + version + ".json";

        try {
            JSONObject jsonObject = new JSONObject(Files.readString(Path.of(path)));
            return new ResponseEntity<>(jsonObject.toString(), HttpStatus.OK);
        } catch (IOException e) {
            logger.error("Vulnerability Cache File Not Found for " + package_name + Constants.mvnCoordinateSeparator + version, e);
            // TODO: enforce processor to create one for this artifact?
            return new ResponseEntity<>(null, HttpStatus.NOT_FOUND);
        } catch (JSONException e) {
            logger.error("Couldn't parse JSON from Vulnerability Cache File", e);
            return new ResponseEntity<>(null, HttpStatus.INTERNAL_SERVER_ERROR);
        }

    }

}<|MERGE_RESOLUTION|>--- conflicted
+++ resolved
@@ -185,50 +185,7 @@
     }
 
     @Override
-<<<<<<< HEAD
     public ResponseEntity<String> getTransitiveVulnerabilities(String package_name, String version) {
-=======
-    public ResponseEntity<String> getTransitiveVulnerabilities(String package_name, String version, boolean precise) {
-
-        if (!KnowledgeBaseConnector.kbDao.assertPackageExistence(package_name, version)) {
-            try {
-                LazyIngestionProvider.ingestArtifactWithDependencies(package_name, version);
-            } catch (IllegalArgumentException e) {
-                return new ResponseEntity<>(e.getMessage(), HttpStatus.BAD_REQUEST);
-            }
-            return new ResponseEntity<>("Package version not found, but should be processed soon. Try again later", HttpStatus.CREATED);
-        }
-
-        var groupId = package_name.split(Constants.mvnCoordinateSeparator)[0];
-        var artifactId = package_name.split(Constants.mvnCoordinateSeparator)[1];
-
-        // Get all transitive dependencies
-        var depSet = this.graphResolver.resolveDependencies(groupId, artifactId, version, -1L, KnowledgeBaseConnector.dbContext, true);
-        var depIds = depSet.stream().map(r -> r.id).collect(Collectors.toSet());
-        var vulnerableDependencies = KnowledgeBaseConnector.kbDao.findVulnerablePackageVersions(depIds);
-
-        logger.info("Created depSet ({}), depIds ({}), vulnerableDependencies ({})", depSet.size(), depIds.size(), vulnerableDependencies.size());
-
-        if (!precise) {
-            // Leave only those dependencies that are in any path from the artifact to any of its vulnerable dependencies
-            var vulnerablePathDeps = new HashSet<Revision>();
-            var source = new Revision(groupId, artifactId, version, new Timestamp(-1));
-            for (var vulnerableDependency : vulnerableDependencies) {
-                var target = revisionIdToRevision(depSet, vulnerableDependency);
-                if (target != null) {
-                    vulnerablePathDeps.addAll(this.graphResolver.findAllRevisionsInThePath(source, target));
-                }
-            }
-            var vulnerableDepsIds = vulnerablePathDeps.stream().map(r -> r.id).collect(Collectors.toSet());
-            depIds = depIds.stream().filter(vulnerableDepsIds::contains).collect(Collectors.toSet());
-        }
-        var databaseMerger = new CGMerger(depIds, KnowledgeBaseConnector.dbContext, KnowledgeBaseConnector.graphDao);
-        // Get stitched (with dependencies) graph
-        var graph = databaseMerger.mergeWithCHA(package_name + Constants.mvnCoordinateSeparator + version);
-
-        // Find all vulnerable callables (nodes) in the graph
-        var vulnerabilities = KnowledgeBaseConnector.kbDao.findVulnerableCallables(vulnerableDependencies, graph.nodes());
->>>>>>> 9739f29f
 
         // TODO: move this to the plugin's arguments.
         var baseDir = "/mnt/fasten/vuln-paths-cache";
