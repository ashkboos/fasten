--- conflicted
+++ resolved
@@ -167,10 +167,7 @@
 # When using Gradle or Maven with auto-import, you should exclude module files,
 # since they will be recreated, and may cause churn.  Uncomment if using
 # auto-import.
-<<<<<<< HEAD
 .idea/*
-=======
->>>>>>> 711f3bda
 .idea/modules.xml
 .idea/*.iml
 .idea/modules
