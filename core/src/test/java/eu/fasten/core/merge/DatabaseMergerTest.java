--- conflicted
+++ resolved
@@ -97,27 +97,6 @@
         );
 
         arcs = Map.of(
-<<<<<<< HEAD
-                Pair.of(MAIN_INIT, MAIN_INIT), new ReceiverRecord[0],
-                Pair.of(MAIN_INIT, (long) 2), new ReceiverRecord[]{
-                        new ReceiverRecord(6, ReceiverType.special, "[/java.lang/Object]")
-                },
-                Pair.of(MAIN_MAIN_METHOD, (long) 3), new ReceiverRecord[]{
-                        new ReceiverRecord(8, ReceiverType.special, "[/test.group/Baz]")
-                },
-                Pair.of(MAIN_MAIN_METHOD, (long) 4), new ReceiverRecord[]{
-                        new ReceiverRecord(9, ReceiverType.virtual, "[/test.group/Bar]"),
-                        new ReceiverRecord(12, ReceiverType.interface_, "[/test.group/Bar]")
-                },
-                Pair.of(MAIN_MAIN_METHOD, (long) 5), new ReceiverRecord[]{
-                        new ReceiverRecord(11, ReceiverType.special, "[/test.group/Bar]")
-                },
-                Pair.of(MAIN_MAIN_METHOD, (long) 6), new ReceiverRecord[]{
-                        new ReceiverRecord(14, ReceiverType.static_, "[/test.group/Foo]")
-                },
-                Pair.of(MAIN_MAIN_METHOD, (long) 7), new ReceiverRecord[]{
-                        new ReceiverRecord(15, ReceiverType.special, "[/test.group/Foo]")
-=======
                 Pair.of(MAIN_INIT, MAIN_INIT), new CallSiteRecord[0],
                 Pair.of(MAIN_INIT, (long) 2), new CallSiteRecord[]{
                         new CallSiteRecord(6, CallType.special, namespacesMap.get("/java.lang/Object"))
@@ -137,7 +116,6 @@
                 },
                 Pair.of(MAIN_MAIN_METHOD, (long) 7), new CallSiteRecord[]{
                         new CallSiteRecord(15, CallType.special, namespacesMap.get("/test.group/Foo"))
->>>>>>> 52bfc3ec
                 }
         );
     }
