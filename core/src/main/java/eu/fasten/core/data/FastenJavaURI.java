/*
 * Licensed to the Apache Software Foundation (ASF) under one
 * or more contributor license agreements.  See the NOTICE file
 * distributed with this work for additional information
 * regarding copyright ownership.  The ASF licenses this file
 * to you under the Apache License, Version 2.0 (the
 * "License"); you may not use this file except in compliance
 * with the License.  You may obtain a copy of the License at
 *
 *     http://www.apache.org/licenses/LICENSE-2.0
 *
 * Unless required by applicable law or agreed to in writing, software
 * distributed under the License is distributed on an "AS IS" BASIS,
 * WITHOUT WARRANTIES OR CONDITIONS OF ANY KIND, either express or implied.
 * See the License for the specific language governing permissions and
 * limitations under the License.
 */

package eu.fasten.core.data;

import it.unimi.dsi.fastutil.chars.CharOpenHashSet;
import java.net.URI;

/**
 * A class representing a Fasten URI for the Java language; it has to be considered experimental
 * until the BNF for such URIs is set in stone.
 */
public class FastenJavaURI extends FastenURI {

    private final static long serialVersionUID = 1L;
    private final static FastenJavaURI[] NO_ARGS_ARRAY = new FastenJavaURI[0];
    private final static CharOpenHashSet typeChar = new CharOpenHashSet(new char[]{
            '-', '.', '_', '~', // unreserved
            '!', '$', '&', '\'', '*', ';', '=', // sub-delims-type
            '@'}, .5f);

<<<<<<< HEAD
public class FastenJavaURI extends FastenURI {
	private static final long serialVersionUID = 1L;
	private final static FastenJavaURI[] NO_ARGS_ARRAY = new FastenJavaURI[0];
	protected final String className;
	protected final String functionOrAttributeName;
	protected final FastenJavaURI[] args;
	protected final FastenJavaURI returnType;

	public FastenJavaURI(final String s) {
		this(URI.create(s));
	}

	public FastenJavaURI(final URI uri) {
		super(uri);
		if (rawEntity == null) {
			className = null;
			functionOrAttributeName = null;
			returnType = null;
			args = null;
			return;
		}
		final var dotPos = rawEntity.indexOf(".");
		if (dotPos == -1) { // entity-type
			checkForCommasAndParentheses(rawEntity);
			className = decode(rawEntity);
			functionOrAttributeName = null;
			returnType = null;
			args = null;
			return;
		}
		final String classNameSpec = rawEntity.substring(0, dotPos);
		checkForCommasParenthesesOrDots(classNameSpec);
		className = decode(classNameSpec);
		final String funcArgsTypeSpec = rawEntity.substring(dotPos + 1);
		final var funcArgsType = decode(funcArgsTypeSpec);
		final var openParenPos = funcArgsType.indexOf('(');
		if (openParenPos == -1) { // entity-attribute
			checkForCommasParenthesesOrDots(funcArgsTypeSpec);
			args = null;
			returnType = null;
			functionOrAttributeName = funcArgsType;
			return;
		}
		final String functionOrAttributeNameSpec = funcArgsType.substring(0, openParenPos);
		checkForCommasParenthesesOrDots(functionOrAttributeNameSpec);
		functionOrAttributeName = functionOrAttributeNameSpec;
		final var closedParenPos = funcArgsType.indexOf(')');
		if (closedParenPos == -1) throw new IllegalArgumentException("Missing close parenthesis");
		final String returnTypeSpec = funcArgsType.substring(closedParenPos + 1);
		checkForCommasAndParentheses(returnTypeSpec);
		returnType = FastenJavaURI.create(returnTypeSpec);
		final var argString = funcArgsType.substring(openParenPos + 1, closedParenPos);
		if (argString.length() == 0) {
			args = NO_ARGS_ARRAY;
			return;
		}

		final var a = argString.split(",");
		args = new FastenJavaURI[a.length];
		for(int i = 0; i < a.length; i++) {
			checkForCommasAndParentheses(a[i]);
			args[i] = FastenJavaURI.create(a[i]);
		}
	}

	private void checkForCommasAndParentheses(final String returnTypeSpec) {
		if (returnTypeSpec.indexOf(',') != -1 || returnTypeSpec.indexOf('(') != -1 || returnTypeSpec.indexOf(')') != -1)
			throw new IllegalArgumentException("No parentheses or commas are allowed in type components");
	}

	private void checkForCommasParenthesesOrDots(final String returnTypeSpec) {
		if (returnTypeSpec.indexOf('.') != -1 || returnTypeSpec.indexOf(',') != -1 || returnTypeSpec.indexOf('(') != -1 || returnTypeSpec.indexOf(')') != -1)
			throw new IllegalArgumentException("No parentheses, commas or dots are allowed in entity components");
	}

	/**
	 * Creates a {@link FastenJavaURI} from a string, with the same logic of {@link URI#create(String)}.
	 * @param s a string specifying a {@link FastenJavaURI}.
	 * @return a {@link FastenJavaURI}.
	 */

	public static FastenJavaURI create(final String s) {
		return new FastenJavaURI(URI.create(s));
	}

	/**
	 * Creates a {@link FastenJavaURI} from a {@link URI}.
	 * @param uri a {@link URI} a specifying a {@link FastenJavaURI}.
	 * @return a {@link FastenJavaURI}.
	 * @throws IllegalArgumentException if the argument does not satisfy the further constraints of a {@link FastenJavaURI}.
	 */

	public static FastenJavaURI create(final URI uri) {
		return new FastenJavaURI(uri);
	}

	/**
	 * Creates a {@link FastenJavaURI} from components.
	 *
	 * <P>Please note that while {@link FastenURI} components must be provided <em>raw</em>, all
	 * other components must not be.
	 *
	 * @param rawForge the forge, or {@code null}.
	 * @param rawProduct the product, or {@code null}.
	 * @param rawVersion the version, or {@code null}.
	 * @param rawVersion the namespace, or {@code null}.
	 * @param typeName the name of the type.
	 * @param functionOrAttributeName the name of the function (if {@code returnType} is not {@code null}) or attribute.
	 * @param argTypes the types of arguments of the function; you can use either an empty array or {@code null} for the empty list.
	 * @param returnType the return type ({@code null} for attributes).
	 * @return a {@link FastenJavaURI}.
	 * @throws IllegalArgumentException if the argument does not satisfy the further constraints of a {@link FastenJavaURI}.
	 */

	public static FastenJavaURI create(final String rawForge, final String rawProduct, final String rawVersion, final String rawNamespace,
			final String typeName, final String functionOrAttributeName,
			final FastenJavaURI[] argTypes, final FastenJavaURI returnType) {
		final StringBuilder entitysb = new StringBuilder();
		entitysb.append(pctEncodeArg(typeName) + '.');
		entitysb.append(pctEncodeArg(functionOrAttributeName));

		if (returnType != null) {
			entitysb.append('(');
			if (argTypes != null)
				for (int i = 0; i < argTypes.length; i++) {
					if (i>0) entitysb.append(',');
					entitysb.append(FastenJavaURI.pctEncodeArg(argTypes[i].uri.toString()));
				}
			entitysb.append(')');
			entitysb.append(FastenJavaURI.pctEncodeArg(returnType.uri.toString()));
		}
		else if (argTypes != null && argTypes.length > 0) throw new IllegalArgumentException("You cannot specify argument types for an attribute");
		final FastenURI fastenURI = FastenURI.create(rawForge, rawProduct, rawVersion, rawNamespace, entitysb.toString());
		return create(fastenURI.uri);
	}

    public static FastenJavaURI create(final String rawPackageName, final String rawClassName) {
        var returnVal = create("/" + pctEncodeArg(rawPackageName) + "/" + pctEncodeArg(rawClassName));
        return returnVal;
    }

	private final static CharOpenHashSet typeChar = new CharOpenHashSet(new char[] {
			'-', '.', '_', '~', // unreserved
			'!', '$', '&', '\'', '*', ';', '=', // sub-delims-type
			'@'
	},
			.5f);

	public static String pctEncodeArg(final String s) {
		// Encoding characters not in arg-char (see BNF)
		final StringBuilder sb = new StringBuilder();
		for (int i = 0; i < s.length(); i++) {
			final char c = s.charAt(i);
			if (c < 0x7F && !Character.isLetterOrDigit(c) && ! typeChar.contains(c))
				sb.append("%" + String.format("%02X", Integer.valueOf(c)));
			else
				sb.append(c);
		}
		return sb.toString();
	}

	public String getClassName() {
		return className;
	}

	/** Returns the name of the method or attribute associated with this FASTEN Java URI.
	 *
	 * @return the name of the method or attribute associated with this FASTEN Java URI, or {@code null} if none was specified at creation time.
	 */
	public String getEntityName() {
		return functionOrAttributeName;
	}

	/** Returns the arguments of the method associated with this FASTEN Java URI, or {@code null}.
	 *
	 * @return the arguments of the method associated with this FASTEN Java URI, or {@code null} if the URI refers to an attribute.
	 */
	public FastenJavaURI[] getArgs() {
		return args.clone(); // defensive copy?
	}

	/** Returns the return type of the method associated with this FASTEN Java URI, or {@code null}.
	 *
	 * @return the return type of the method associated with this FASTEN Java URI, or {@code null} if the URI refers to an attribute.
	 */
	public FastenJavaURI getReturnType() {
		return returnType;
	}

	/** Relativizes the provided FASTEN Java URI with respected to this FASTEN Java URI.
	 *
	 * <p>Note that this method is only a convenient version of {@link FastenURI#relativize(FastenURI)},
	 * which it overrides.
	 * @param u a FASTEN Java URI.
	 * @return {@code u} relativized to this FASTEN Java URI.
	 * @see FastenURI#relativize(FastenURI)
	 */
	@Override
	public FastenJavaURI relativize(final FastenURI u) {
		if (rawNamespace == null) throw new IllegalStateException("You cannot relativize without a namespace");
		final String rawAuthority = u.uri.getRawAuthority();
		// There is an authority and it doesn't match: return u
		if (rawAuthority != null && ! rawAuthority.equals(uri.getRawAuthority())) return u instanceof FastenJavaURI ? (FastenJavaURI) u : create(u.uri);
		// Matching authorities, or no authority, and there's a namespace, and it doesn't match: return namespace + entity
		if (u.rawNamespace != null && ! rawNamespace.equals(u.rawNamespace)) return FastenJavaURI.create("/" + u.rawNamespace + "/" +  u.rawEntity);
		// Matching authorities, or no authority, matching namespaces, or no namespace: return entity
		return FastenJavaURI.create(u.getRawEntity());
	}

	public FastenJavaURI resolve(final FastenJavaURI u) {
		// Standard resolution will work; might be more efficient
		return create(this.uri.resolve(u.uri));
	}

	@Override
	public FastenJavaURI canonicalize() {
		final FastenJavaURI[] relativizedArgs = new FastenJavaURI[args.length];

		for(int i = 0; i < args.length; i++) relativizedArgs[i] = relativize(args[i]);
		final FastenJavaURI relativizedReturnType = relativize(returnType);
		return FastenJavaURI.create(rawForge, rawProduct, rawVersion, rawNamespace, className, functionOrAttributeName, relativizedArgs, relativizedReturnType);
	}
=======
    private final String className;
    private final String functionOrAttributeName;
    private final FastenJavaURI[] args;
    private final FastenJavaURI returnType;

    /**
     * Constructs a {@link FastenJavaURI} from a {@link String} uri.
     *
     * @param s a {@link String} a specifying a {@link FastenJavaURI}.
     */
    public FastenJavaURI(final URI s, final String className, final String functionName,
                         FastenJavaURI[] args, FastenJavaURI returnType) {
        super(s);
        this.className = className;
        this.functionOrAttributeName = functionName;
        this.args = args;
        this.returnType = returnType;
    }

    /**
     * Constructs a {@link FastenJavaURI} from a {@link String} uri.
     *
     * @param s a {@link String} a specifying a {@link FastenJavaURI}.
     */
    public FastenJavaURI(final String s) {
        super(URI.create(s));
        if (rawEntity == null) {
            className = null;
            functionOrAttributeName = null;
            returnType = null;
            args = null;
            return;
        }

        final var dotPos = rawEntity.indexOf(".");
        if (dotPos == -1) { // entity-type
            checkForCommasAndParentheses(rawEntity);
            className = decode(rawEntity);
            functionOrAttributeName = null;
            returnType = null;
            args = null;
            return;
        }

        final String classNameSpec = rawEntity.substring(0, dotPos);
        checkForCommasParenthesesOrDots(classNameSpec);
        className = decode(classNameSpec);
        final String funcArgsTypeSpec = rawEntity.substring(dotPos + 1);

        final var openParenPos = funcArgsTypeSpec.indexOf('(');
        if (openParenPos == -1) { // entity-attribute
            checkForCommasParenthesesOrDots(funcArgsTypeSpec);
            args = null;
            returnType = null;
            functionOrAttributeName = decode(funcArgsTypeSpec);
            return;
        }

        final String functionOrAttributeNameSpec = funcArgsTypeSpec.substring(0, openParenPos);
        checkForCommasParenthesesOrDots(functionOrAttributeNameSpec);
        functionOrAttributeName = decode(functionOrAttributeNameSpec);

        final var closedParenPos = funcArgsTypeSpec.indexOf(')');
        if (closedParenPos == -1) throw new IllegalArgumentException("Missing close parenthesis");

        final String returnTypeSpec = funcArgsTypeSpec.substring(closedParenPos + 1);
        checkForCommasAndParentheses(returnTypeSpec);
        returnType = FastenJavaURI.createWithoutFunction(decode(returnTypeSpec));

        final var argString = funcArgsTypeSpec.substring(openParenPos + 1, closedParenPos);
        if (argString.length() == 0) {
            args = NO_ARGS_ARRAY;
            return;
        }

        final var a = argString.split(",");
        args = new FastenJavaURI[a.length];
        for (int i = 0; i < a.length; i++) {
            checkForCommasAndParentheses(a[i]);
            args[i] = FastenJavaURI.createWithoutFunction(decode(a[i]));
        }
    }

    /**
     * Returns the name of the class associated with this FASTEN Java URI.
     *
     * @return the name of the class associated with this FASTEN Java URI
     */
    public String getClassName() {
        return className;
    }

    /**
     * Returns the name of the method or attribute associated with this FASTEN Java URI.
     *
     * @return the name of the method or attribute associated with this FASTEN Java URI
     */
    public String getEntityName() {
        return functionOrAttributeName;
    }

    /**
     * Returns the arguments of the method associated with this FASTEN Java URI, or {@code null}.
     *
     * @return the arguments of the method associated with this FASTEN Java URI
     */
    public FastenJavaURI[] getArgs() {
        return args.clone(); // defensive copy?
    }

    /**
     * Returns the return type of the method associated with this FASTEN Java URI, or {@code null}.
     *
     * @return the return type of the method associated with this FASTEN Java URI
     */
    public FastenJavaURI getReturnType() {
        return returnType;
    }

    /**
     * Creates a {@link FastenJavaURI} from components.
     *
     * <P>Please note that while {@link FastenURI} components must be provided <em>raw</em>, all
     * other components must not be.
     *
     * @param rawForge    the forge, or {@code null}.
     * @param rawProduct  the product, or {@code null}.
     * @param rawVersion  the version, or {@code null}.
     * @param rawTypeName the name of the type.
     * @param rawFunction the name of the function (if {@code returnType} is not null or attribute.
     * @param argTypes    the types of arguments of the function; an empty array or null if empty
     * @param returnType  the return type ({@code null} for attributes).
     * @return a {@link FastenJavaURI}.
     * @throws IllegalArgumentException if the argument does not satisfy the constraints
     */
    public static FastenJavaURI create(final String rawForge, final String rawProduct,
                                       final String rawVersion, final String rawNamespace,
                                       final String rawTypeName, final String rawFunction,
                                       final FastenJavaURI[] argTypes,
                                       final FastenJavaURI returnType) {
        final StringBuilder entitysb = new StringBuilder();
        final var typeName = validateURI(rawTypeName, true) ? rawTypeName : pctEncodeArg(rawTypeName);
        final var function = validateURI(rawFunction, true) ? rawFunction : pctEncodeArg(rawFunction);
        entitysb.append(typeName).append('.');
        entitysb.append(function);

        if (returnType != null) {
            entitysb.append('(');

            if (argTypes != null)
                for (int i = 0; i < argTypes.length; i++) {
                    if (i > 0) entitysb.append(',');
                    entitysb.append(pctEncodeArg(decode(argTypes[i].uri.toString())));
                }
            entitysb.append(')');
            entitysb.append(pctEncodeArg(decode(returnType.uri.toString())));

        } else if (argTypes != null && argTypes.length > 0)
            throw new IllegalArgumentException("You cannot specify argument types for an attribute");

        final var fastenURI = FastenURI.create(rawForge, rawProduct, rawVersion, rawNamespace, entitysb.toString());
        return new FastenJavaURI(fastenURI.uri, typeName, function, argTypes, returnType);
    }

    /**
     * Creates a {@link FastenJavaURI} from a String.
     *
     * @param s a string specifying a {@link FastenJavaURI}.
     * @return a {@link FastenJavaURI}.
     */
    public static FastenJavaURI create(final String s) {
        return new FastenJavaURI(s);
    }

    /**
     * Create a FastenJavaURI for uri-s without a function, e.g.
     * the following format: /name.space/ClassName
     *
     * @param s uri
     * @return a {@link FastenJavaURI}
     */
    public static FastenJavaURI createWithoutFunction(final String s) {
        var decoded = decode(s);
        var slashIndex = decoded.indexOf("/", 1);
        var namespace = decoded.substring(0, slashIndex + 1);
        var className = decoded.substring(slashIndex + 1);

        className = validateURI(className, false) ? className : pctEncodeArg(className);

        return new FastenJavaURI(namespace + className);
    }

    /**
     * Checks whether a uri contains commas or parentheses, and throws an IllegalArgumentException
     * if any of those characters were found.
     *
     * @param returnTypeSpec uri to check
     */
    private static void checkForCommasAndParentheses(final String returnTypeSpec) {
        if (containsCommasAndParentheses(returnTypeSpec))
            throw new IllegalArgumentException("No parentheses or commas are allowed in type components");
    }

    /**
     * Checks whether a uri contains commas or parentheses.
     *
     * @param returnTypeSpec uri to check
     * @return true if any commas or parentheses found
     */
    private static boolean containsCommasAndParentheses(final String returnTypeSpec) {
        return returnTypeSpec.indexOf(',') != -1
                || returnTypeSpec.indexOf('(') != -1
                || returnTypeSpec.indexOf(')') != -1;
    }

    /**
     * Checks whether a uri contains commas, parentheses, or dots, and throws an
     * IllegalArgumentException if any of those characters were found.
     *
     * @param returnTypeSpec uri to check
     */
    private static void checkForCommasParenthesesOrDots(final String returnTypeSpec) {
        if (containsCommasParenthesesOrDots(returnTypeSpec))
            throw new IllegalArgumentException("No parentheses, commas or dots are allowed in entity components");
    }

    /**
     * Checks whether a uri contains commas, parentheses, or dots.
     *
     * @param returnTypeSpec uri to check
     * @return true if any commas, parentheses, or dots found
     */
    private static boolean containsCommasParenthesesOrDots(final String returnTypeSpec) {
        return returnTypeSpec.indexOf('.') != -1
                || returnTypeSpec.indexOf(',') != -1
                || returnTypeSpec.indexOf('(') != -1
                || returnTypeSpec.indexOf(')') != -1;
    }

    /**
     * Validates a given uri.
     *
     * @param s        a uri to validate
     * @param checkDot true if dots are not permitted in the uri
     * @return true if validation passed
     */
    private static boolean validateURI(final String s, final boolean checkDot) {
        if (checkDot && containsCommasParenthesesOrDots(s)) {
            return false;
        } else if (containsCommasAndParentheses(s)) {
            return false;
        }
        try {
            URI.create(s);
        } catch (Exception e) {
            return false;
        }
        return true;
    }

    /**
     * Percent encode a uri.
     *
     * @param s non-encoded uri
     * @return pct-encoded uri
     */
    public static String pctEncodeArg(final String s) {
        // Encoding characters not in arg-char (see BNF)
        final StringBuilder sb = new StringBuilder();
        for (int i = 0; i < s.length(); i++) {
            final char c = s.charAt(i);
            if (c < 0x7F && !Character.isLetterOrDigit(c) && !typeChar.contains(c))
                sb.append("%").append(String.format("%02X", Integer.valueOf(c)));
            else
                sb.append(c);
        }
        return sb.toString();
    }

    /**
     * Relativizes the provided FASTEN Java URI with respected to this FASTEN Java URI.
     *
     * <p>Note that this method is only a convenient version of {@link FastenURI#relativize(FastenURI)},
     * which it overrides.
     *
     * @param u a FASTEN Java URI.
     * @return {@code u} relativized to this FASTEN Java URI.
     * @see FastenURI#relativize(FastenURI)
     */
    @Override
    public FastenJavaURI relativize(final FastenURI u) {
        if (rawNamespace == null)
            throw new IllegalStateException("You cannot relativize without a namespace");
        final String rawAuthority = u.uri.getRawAuthority();
        // There is an authority and it doesn't match: return u
        if (rawAuthority != null && !rawAuthority.equals(uri.getRawAuthority()))
            return u instanceof FastenJavaURI ? (FastenJavaURI) u : create(u.uri.toString());
        // Matching authorities, or no authority, and there's a namespace, and it doesn't match: return namespace + entity
        if (u.rawNamespace != null && !rawNamespace.equals(u.rawNamespace))
            return FastenJavaURI.create("/" + u.rawNamespace + "/" + u.rawEntity);
        // Matching authorities, or no authority, matching namespaces, or no namespace: return entity
        return FastenJavaURI.create(u.getRawEntity());
    }

    public FastenJavaURI resolve(final FastenJavaURI u) {
        // Standard resolution will work; might be more efficient
        return create(this.uri.resolve(u.uri).toString());
    }

    @Override
    public FastenJavaURI canonicalize() {
        final FastenJavaURI[] relativizedArgs = new FastenJavaURI[args.length];

        for (int i = 0; i < args.length; i++) relativizedArgs[i] = relativize(args[i]);
        final FastenJavaURI relativizedReturnType = relativize(returnType);
        return FastenJavaURI.create(rawForge, rawProduct, rawVersion, rawNamespace, className, functionOrAttributeName, relativizedArgs, relativizedReturnType);
    }
>>>>>>> fc214769
}<|MERGE_RESOLUTION|>--- conflicted
+++ resolved
@@ -34,230 +34,6 @@
             '!', '$', '&', '\'', '*', ';', '=', // sub-delims-type
             '@'}, .5f);
 
-<<<<<<< HEAD
-public class FastenJavaURI extends FastenURI {
-	private static final long serialVersionUID = 1L;
-	private final static FastenJavaURI[] NO_ARGS_ARRAY = new FastenJavaURI[0];
-	protected final String className;
-	protected final String functionOrAttributeName;
-	protected final FastenJavaURI[] args;
-	protected final FastenJavaURI returnType;
-
-	public FastenJavaURI(final String s) {
-		this(URI.create(s));
-	}
-
-	public FastenJavaURI(final URI uri) {
-		super(uri);
-		if (rawEntity == null) {
-			className = null;
-			functionOrAttributeName = null;
-			returnType = null;
-			args = null;
-			return;
-		}
-		final var dotPos = rawEntity.indexOf(".");
-		if (dotPos == -1) { // entity-type
-			checkForCommasAndParentheses(rawEntity);
-			className = decode(rawEntity);
-			functionOrAttributeName = null;
-			returnType = null;
-			args = null;
-			return;
-		}
-		final String classNameSpec = rawEntity.substring(0, dotPos);
-		checkForCommasParenthesesOrDots(classNameSpec);
-		className = decode(classNameSpec);
-		final String funcArgsTypeSpec = rawEntity.substring(dotPos + 1);
-		final var funcArgsType = decode(funcArgsTypeSpec);
-		final var openParenPos = funcArgsType.indexOf('(');
-		if (openParenPos == -1) { // entity-attribute
-			checkForCommasParenthesesOrDots(funcArgsTypeSpec);
-			args = null;
-			returnType = null;
-			functionOrAttributeName = funcArgsType;
-			return;
-		}
-		final String functionOrAttributeNameSpec = funcArgsType.substring(0, openParenPos);
-		checkForCommasParenthesesOrDots(functionOrAttributeNameSpec);
-		functionOrAttributeName = functionOrAttributeNameSpec;
-		final var closedParenPos = funcArgsType.indexOf(')');
-		if (closedParenPos == -1) throw new IllegalArgumentException("Missing close parenthesis");
-		final String returnTypeSpec = funcArgsType.substring(closedParenPos + 1);
-		checkForCommasAndParentheses(returnTypeSpec);
-		returnType = FastenJavaURI.create(returnTypeSpec);
-		final var argString = funcArgsType.substring(openParenPos + 1, closedParenPos);
-		if (argString.length() == 0) {
-			args = NO_ARGS_ARRAY;
-			return;
-		}
-
-		final var a = argString.split(",");
-		args = new FastenJavaURI[a.length];
-		for(int i = 0; i < a.length; i++) {
-			checkForCommasAndParentheses(a[i]);
-			args[i] = FastenJavaURI.create(a[i]);
-		}
-	}
-
-	private void checkForCommasAndParentheses(final String returnTypeSpec) {
-		if (returnTypeSpec.indexOf(',') != -1 || returnTypeSpec.indexOf('(') != -1 || returnTypeSpec.indexOf(')') != -1)
-			throw new IllegalArgumentException("No parentheses or commas are allowed in type components");
-	}
-
-	private void checkForCommasParenthesesOrDots(final String returnTypeSpec) {
-		if (returnTypeSpec.indexOf('.') != -1 || returnTypeSpec.indexOf(',') != -1 || returnTypeSpec.indexOf('(') != -1 || returnTypeSpec.indexOf(')') != -1)
-			throw new IllegalArgumentException("No parentheses, commas or dots are allowed in entity components");
-	}
-
-	/**
-	 * Creates a {@link FastenJavaURI} from a string, with the same logic of {@link URI#create(String)}.
-	 * @param s a string specifying a {@link FastenJavaURI}.
-	 * @return a {@link FastenJavaURI}.
-	 */
-
-	public static FastenJavaURI create(final String s) {
-		return new FastenJavaURI(URI.create(s));
-	}
-
-	/**
-	 * Creates a {@link FastenJavaURI} from a {@link URI}.
-	 * @param uri a {@link URI} a specifying a {@link FastenJavaURI}.
-	 * @return a {@link FastenJavaURI}.
-	 * @throws IllegalArgumentException if the argument does not satisfy the further constraints of a {@link FastenJavaURI}.
-	 */
-
-	public static FastenJavaURI create(final URI uri) {
-		return new FastenJavaURI(uri);
-	}
-
-	/**
-	 * Creates a {@link FastenJavaURI} from components.
-	 *
-	 * <P>Please note that while {@link FastenURI} components must be provided <em>raw</em>, all
-	 * other components must not be.
-	 *
-	 * @param rawForge the forge, or {@code null}.
-	 * @param rawProduct the product, or {@code null}.
-	 * @param rawVersion the version, or {@code null}.
-	 * @param rawVersion the namespace, or {@code null}.
-	 * @param typeName the name of the type.
-	 * @param functionOrAttributeName the name of the function (if {@code returnType} is not {@code null}) or attribute.
-	 * @param argTypes the types of arguments of the function; you can use either an empty array or {@code null} for the empty list.
-	 * @param returnType the return type ({@code null} for attributes).
-	 * @return a {@link FastenJavaURI}.
-	 * @throws IllegalArgumentException if the argument does not satisfy the further constraints of a {@link FastenJavaURI}.
-	 */
-
-	public static FastenJavaURI create(final String rawForge, final String rawProduct, final String rawVersion, final String rawNamespace,
-			final String typeName, final String functionOrAttributeName,
-			final FastenJavaURI[] argTypes, final FastenJavaURI returnType) {
-		final StringBuilder entitysb = new StringBuilder();
-		entitysb.append(pctEncodeArg(typeName) + '.');
-		entitysb.append(pctEncodeArg(functionOrAttributeName));
-
-		if (returnType != null) {
-			entitysb.append('(');
-			if (argTypes != null)
-				for (int i = 0; i < argTypes.length; i++) {
-					if (i>0) entitysb.append(',');
-					entitysb.append(FastenJavaURI.pctEncodeArg(argTypes[i].uri.toString()));
-				}
-			entitysb.append(')');
-			entitysb.append(FastenJavaURI.pctEncodeArg(returnType.uri.toString()));
-		}
-		else if (argTypes != null && argTypes.length > 0) throw new IllegalArgumentException("You cannot specify argument types for an attribute");
-		final FastenURI fastenURI = FastenURI.create(rawForge, rawProduct, rawVersion, rawNamespace, entitysb.toString());
-		return create(fastenURI.uri);
-	}
-
-    public static FastenJavaURI create(final String rawPackageName, final String rawClassName) {
-        var returnVal = create("/" + pctEncodeArg(rawPackageName) + "/" + pctEncodeArg(rawClassName));
-        return returnVal;
-    }
-
-	private final static CharOpenHashSet typeChar = new CharOpenHashSet(new char[] {
-			'-', '.', '_', '~', // unreserved
-			'!', '$', '&', '\'', '*', ';', '=', // sub-delims-type
-			'@'
-	},
-			.5f);
-
-	public static String pctEncodeArg(final String s) {
-		// Encoding characters not in arg-char (see BNF)
-		final StringBuilder sb = new StringBuilder();
-		for (int i = 0; i < s.length(); i++) {
-			final char c = s.charAt(i);
-			if (c < 0x7F && !Character.isLetterOrDigit(c) && ! typeChar.contains(c))
-				sb.append("%" + String.format("%02X", Integer.valueOf(c)));
-			else
-				sb.append(c);
-		}
-		return sb.toString();
-	}
-
-	public String getClassName() {
-		return className;
-	}
-
-	/** Returns the name of the method or attribute associated with this FASTEN Java URI.
-	 *
-	 * @return the name of the method or attribute associated with this FASTEN Java URI, or {@code null} if none was specified at creation time.
-	 */
-	public String getEntityName() {
-		return functionOrAttributeName;
-	}
-
-	/** Returns the arguments of the method associated with this FASTEN Java URI, or {@code null}.
-	 *
-	 * @return the arguments of the method associated with this FASTEN Java URI, or {@code null} if the URI refers to an attribute.
-	 */
-	public FastenJavaURI[] getArgs() {
-		return args.clone(); // defensive copy?
-	}
-
-	/** Returns the return type of the method associated with this FASTEN Java URI, or {@code null}.
-	 *
-	 * @return the return type of the method associated with this FASTEN Java URI, or {@code null} if the URI refers to an attribute.
-	 */
-	public FastenJavaURI getReturnType() {
-		return returnType;
-	}
-
-	/** Relativizes the provided FASTEN Java URI with respected to this FASTEN Java URI.
-	 *
-	 * <p>Note that this method is only a convenient version of {@link FastenURI#relativize(FastenURI)},
-	 * which it overrides.
-	 * @param u a FASTEN Java URI.
-	 * @return {@code u} relativized to this FASTEN Java URI.
-	 * @see FastenURI#relativize(FastenURI)
-	 */
-	@Override
-	public FastenJavaURI relativize(final FastenURI u) {
-		if (rawNamespace == null) throw new IllegalStateException("You cannot relativize without a namespace");
-		final String rawAuthority = u.uri.getRawAuthority();
-		// There is an authority and it doesn't match: return u
-		if (rawAuthority != null && ! rawAuthority.equals(uri.getRawAuthority())) return u instanceof FastenJavaURI ? (FastenJavaURI) u : create(u.uri);
-		// Matching authorities, or no authority, and there's a namespace, and it doesn't match: return namespace + entity
-		if (u.rawNamespace != null && ! rawNamespace.equals(u.rawNamespace)) return FastenJavaURI.create("/" + u.rawNamespace + "/" +  u.rawEntity);
-		// Matching authorities, or no authority, matching namespaces, or no namespace: return entity
-		return FastenJavaURI.create(u.getRawEntity());
-	}
-
-	public FastenJavaURI resolve(final FastenJavaURI u) {
-		// Standard resolution will work; might be more efficient
-		return create(this.uri.resolve(u.uri));
-	}
-
-	@Override
-	public FastenJavaURI canonicalize() {
-		final FastenJavaURI[] relativizedArgs = new FastenJavaURI[args.length];
-
-		for(int i = 0; i < args.length; i++) relativizedArgs[i] = relativize(args[i]);
-		final FastenJavaURI relativizedReturnType = relativize(returnType);
-		return FastenJavaURI.create(rawForge, rawProduct, rawVersion, rawNamespace, className, functionOrAttributeName, relativizedArgs, relativizedReturnType);
-	}
-=======
     private final String className;
     private final String functionOrAttributeName;
     private final FastenJavaURI[] args;
@@ -575,5 +351,4 @@
         final FastenJavaURI relativizedReturnType = relativize(returnType);
         return FastenJavaURI.create(rawForge, rawProduct, rawVersion, rawNamespace, className, functionOrAttributeName, relativizedArgs, relativizedReturnType);
     }
->>>>>>> fc214769
 }