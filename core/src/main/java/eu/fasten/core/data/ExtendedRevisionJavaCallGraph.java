/*
 * Licensed to the Apache Software Foundation (ASF) under one
 * or more contributor license agreements.  See the NOTICE file
 * distributed with this work for additional information
 * regarding copyright ownership.  The ASF licenses this file
 * to you under the Apache License, Version 2.0 (the
 * "License"); you may not use this file except in compliance
 * with the License.  You may obtain a copy of the License at
 *
 *     http://www.apache.org/licenses/LICENSE-2.0
 *
 * Unless required by applicable law or agreed to in writing, software
 * distributed under the License is distributed on an "AS IS" BASIS,
 * WITHOUT WARRANTIES OR CONDITIONS OF ANY KIND, either express or implied.
 * See the License for the specific language governing permissions and
 * limitations under the License.
 */

package eu.fasten.core.data;

import com.google.common.collect.BiMap;
import com.google.common.collect.HashBiMap;
import eu.fasten.core.utils.FastenUriUtils;
<<<<<<< HEAD
import it.unimi.dsi.fastutil.ints.IntIntPair;
=======
import it.unimi.dsi.fastutil.longs.LongLongPair;
import org.json.JSONException;
import org.json.JSONObject;
>>>>>>> 36bbeedf

import java.util.HashMap;
import java.util.List;
import java.util.Map;

/**
 * For each class in the revision, class hierarchy keeps a {@link JavaType} that is accessible by
 * the {@link FastenURI} of the class as a key.
 *
 * @implNote each method in the revision has a unique id in this CHA.
 */
public class ExtendedRevisionJavaCallGraph extends ExtendedRevisionCallGraph<Map<JavaScope,
    BiMap<String, JavaType>>> {
    static {
        classHierarchyJSONKey = "cha";
    }


    /**
     * Creates {@link ExtendedRevisionJavaCallGraph} with the given builder.
     *
     * @param builder builder for {@link ExtendedRevisionJavaCallGraph}
     */
    public ExtendedRevisionJavaCallGraph(final ExtendedBuilder<Map<JavaScope, BiMap<String,
        JavaType>>> builder) {
        super(builder);
    }

    /**
     * Creates {@link ExtendedRevisionJavaCallGraph} with the given data.
     *
     * @param forge          the forge.
     * @param product        the product.
     * @param version        the version.
     * @param timestamp      the timestamp (in seconds from UNIX epoch); optional: if not present,
     *                       it is set to -1.
     * @param nodeCount      number of nodes
     * @param cgGenerator    The name of call graph generator that generated this call graph.
     * @param classHierarchy class hierarchy of this revision including all classes of the revision
     *                       <code> Map<{@link FastenURI}, {@link JavaType}> </code>
     * @param graph          the call graph (no control is done on the graph) {@link Graph}
     */
    public ExtendedRevisionJavaCallGraph(final String forge, final String product, final String version,
                                         final long timestamp, int nodeCount, final String cgGenerator,
                                         final Map<JavaScope,BiMap<String, JavaType>> classHierarchy,
                                         final Graph graph) {
        super(forge, product, version, timestamp, nodeCount, cgGenerator, classHierarchy, graph);
    }


    /**
     * Creates {@link ExtendedRevisionCallGraph} for the given JSONObject.
     *
     * @param json JSONObject of a revision call graph.
     */
    public ExtendedRevisionJavaCallGraph(final JSONObject json) throws JSONException {
        super(json, ExtendedRevisionJavaCallGraph.class);
    }

    /**
     * Creates builder to build {@link ExtendedRevisionJavaCallGraph}.
     *
     * @return created builder
     */
    public static ExtendedBuilderJava extendedBuilder() {
        return new ExtendedBuilderJava();
    }



    /**
     * Creates a class hierarchy for the given JSONObject.
     *
     * @param cha JSONObject of a cha.
     */
    public Map<JavaScope, BiMap<String, JavaType>> getCHAFromJSON(final JSONObject cha) {
        final BiMap<String, JavaType> internals = HashBiMap.create();
        final BiMap<String, JavaType> externals = HashBiMap.create();
        final BiMap<String, JavaType> resolved = HashBiMap.create();

        final var internalTypes = cha.getJSONObject("internalTypes");
        for (final var key : internalTypes.keySet()) {
            internals.forcePut(FastenURI.create(key).toString(),
                new JavaType(internalTypes.getJSONObject(key)));
        }
        final var externalTypes = cha.getJSONObject("externalTypes");
        for (final var key : externalTypes.keySet()) {
            externals.forcePut(FastenURI.create(key).toString(),
                new JavaType(externalTypes.getJSONObject(key)));
        }
        final var resolvedTypes = cha.getJSONObject("resolvedTypes");
        for (final var key : resolvedTypes.keySet()) {
            resolved.forcePut(FastenURI.create(key).toString(),
                new JavaType(resolvedTypes.getJSONObject(key)));
        }

        return Map.of(JavaScope.internalTypes, internals,
            JavaScope.externalTypes, externals,
            JavaScope.resolvedTypes, resolved);
    }

    /**
     * Returns the map of all the methods of this object.
     *
     * @return a Map of method ids and their corresponding {@link FastenURI}
     */
    @Override
    public Map<Integer, JavaNode>  mapOfAllMethods() {
        Map<Integer, JavaNode> result = new HashMap<>();
        for (final var aClass : this.getClassHierarchy().get(JavaScope.internalTypes).entrySet()) {
            result.putAll(aClass.getValue().getMethods());
        }
        for (final var aClass : this.getClassHierarchy().get(JavaScope.externalTypes).entrySet()) {
            result.putAll(aClass.getValue().getMethods());
        }
        for (final var aClass : this.getClassHierarchy().get(JavaScope.resolvedTypes).entrySet()) {
            result.putAll(aClass.getValue().getMethods());
        }
        return result;
    }

    /**
     * Returns the BiMap of all resolved methods of this object.
     * Note: external nodes are not considered resolved, since they don't have product and version.
     * Also ids are local to rcg object.
     *
     * @return a BiMap method ids and their corresponding fully qualified {@link FastenURI}
     */
    public BiMap<Integer, String> mapOfFullURIStrings(){
        final BiMap<Integer, String> result = HashBiMap.create();
        for (final var aClass : this.getClassHierarchy().get(JavaScope.internalTypes).entrySet()) {
            putMethodsOfType(result, aClass.getValue().getMethods());
        }
        for (final var aClass : this.getClassHierarchy().get(JavaScope.resolvedTypes).entrySet()) {
            putMethodsOfType(result, aClass.getKey(),
                aClass.getValue().getMethods());
        }
        return result;
    }

    private void putMethodsOfType(final BiMap<Integer, String> result, final String type,
                                  final Map<Integer, JavaNode> methods) {
        for (final var nodeEntry : methods.entrySet()) {
            final var typeUri = FastenURI.create(type);
            final var fullUri = FastenUriUtils.generateFullFastenUri(Constants.mvnForge, typeUri.getProduct(),
                typeUri.getVersion(), nodeEntry.getValue().getUri().toString());
            if (!result.inverse().containsKey(fullUri)) {
                result.put(nodeEntry.getKey(), fullUri);
            }
        }
    }

    private void putMethodsOfType(final BiMap<Integer, String> result, final Map<Integer,
        JavaNode> methods) {
        for (final var nodeEntry : methods.entrySet()) {
            final var fullUri = FastenUriUtils.generateFullFastenUri(Constants.mvnForge, this.product,
                this.version, nodeEntry.getValue().getUri().toString());
            if (!result.inverse().containsKey(fullUri)) {
                result.put(nodeEntry.getKey(), fullUri);
            }
        }
    }

    public Map<Integer, JavaType> externalNodeIdToTypeMap() {
        final Map<Integer, JavaType> result = new HashMap<>();
        this.classHierarchy.get(JavaScope.externalTypes).values().parallelStream().forEach(type -> {
            for (final var key : type.getMethods().keySet()) {
                synchronized (result) {
                    result.put(key, type);
                }
            }
        });
        return result;
    }

    public Map<Integer, JavaType> internalNodeIdToTypeMap() {
        final Map<Integer, JavaType> result = new HashMap<>();
        this.classHierarchy.get(JavaScope.internalTypes).values().parallelStream().forEach(type -> {
            for (final var key : type.getMethods().keySet()) {
                synchronized (result) {
                    result.put(key, type);
                }
            }
        });
        return result;
    }

    public Map<Integer, String> nodeIDtoTypeNameMap() {
        final Map<Integer, String> result = new HashMap<>();
        for (final var aClass : classHierarchy.get(JavaScope.internalTypes).entrySet()) {
            for (final var nodeEntry : aClass.getValue().getMethods().entrySet()) {
                result.put(nodeEntry.getKey(), aClass.getKey());
            }
        }
        for (final var aClass : classHierarchy.get(JavaScope.externalTypes).entrySet()) {
            for (final var nodeEntry : aClass.getValue().getMethods().entrySet()) {
                result.put(nodeEntry.getKey(), aClass.getKey());
            }
        }
        for (final var aClass : classHierarchy.get(JavaScope.resolvedTypes).entrySet()) {
            for (final var nodeEntry : aClass.getValue().getMethods().entrySet()) {
                result.put(nodeEntry.getKey(), aClass.getKey());
            }
        }
        return result;
    }

    /**
     * Produces the JSON representation of class hierarchy.
     *
     * @param cha class hierarchy
     * @return the JSON representation
     */
    public JSONObject classHierarchyToJSON(final Map<JavaScope, BiMap<String, JavaType>> cha) {
        final var result = new JSONObject();
        final var internalTypes = new JSONObject();
        final var externalTypes = new JSONObject();
        final var resolvedTypes = new JSONObject();

        for (final var entry : cha.get(JavaScope.internalTypes).entrySet()) {
            internalTypes.put(entry.getKey(), entry.getValue().toJSON());
        }
        for (final var entry : cha.get(JavaScope.externalTypes).entrySet()) {
            externalTypes.put(entry.getKey(), entry.getValue().toJSON());
        }
        for (final var entry : cha.get(JavaScope.resolvedTypes).entrySet()) {
            resolvedTypes.put(entry.getKey(), entry.getValue().toJSON());
        }
        result.put("internalTypes", internalTypes);
        result.put("externalTypes", externalTypes);
        result.put("resolvedTypes", resolvedTypes);

        return result;
    }

    /**
     * Returns a string representation of the revision.
     *
     * @return String representation of the revision.
     */
    public String getRevisionName() {
        final String groupId = this.product.split(Constants.mvnCoordinateSeparator)[0];
        final String artifactId = this.product.split(Constants.mvnCoordinateSeparator)[1];
        return artifactId + "_" + groupId + "_" + this.version;
    }

    @Override
    public boolean equals(Object o) {
        if (this == o) {
            return true;
        }
        if (o == null || getClass() != o.getClass()) {
            return false;
        }

        ExtendedRevisionCallGraph<?> that = (ExtendedRevisionCallGraph<?>) o;

        if (nodeCount != that.nodeCount) {
            return false;
        }
        if (timestamp != that.timestamp) {
            return false;
        }
        if (classHierarchy != null ? !classHierarchy.equals(that.classHierarchy) :
            that.classHierarchy != null) {
            return false;
        }
        if (graph != null ? !graph.equals(that.graph) : that.graph != null) {
            return false;
        }
        if (forge != null ? !forge.equals(that.forge) : that.forge != null) {
            return false;
        }
        if (product != null ? !product.equals(that.product) : that.product != null) {
            return false;
        }
        if (version != null ? !version.equals(that.version) : that.version != null) {
            return false;
        }
        if (uri != null ? !uri.equals(that.uri) : that.uri != null) {
            return false;
        }
        if (forgelessUri != null ? !forgelessUri.equals(that.forgelessUri) :
            that.forgelessUri != null) {
            return false;
        }
        return cgGenerator != null ? cgGenerator.equals(that.cgGenerator) :
            that.cgGenerator == null;
    }

    @Override
    public int hashCode() {
        int result = classHierarchy != null ? classHierarchy.hashCode() : 0;
        result = 31 * result + nodeCount;
        result = 31 * result + (graph != null ? graph.hashCode() : 0);
        result = 31 * result + (forge != null ? forge.hashCode() : 0);
        result = 31 * result + (product != null ? product.hashCode() : 0);
        result = 31 * result + (version != null ? version.hashCode() : 0);
        result = 31 * result + (int) (timestamp ^ (timestamp >>> 32));
        result = 31 * result + (uri != null ? uri.hashCode() : 0);
        result = 31 * result + (forgelessUri != null ? forgelessUri.hashCode() : 0);
        result = 31 * result + (cgGenerator != null ? cgGenerator.hashCode() : 0);
        return result;
    }

    /**
     * Converts an {@link ExtendedRevisionJavaCallGraph} into a {@link DirectedGraph} using as global
     * identifiers the local identifiers.
     *
     * @param erjcg an {@link ExtendedRevisionJavaCallGraph}.
     * @return a directed graph with internal nodes only, based on the local identifiers of
     *         {@code erjcg}.
     */
    public static DirectedGraph toLocalDirectedGraph(final ExtendedRevisionJavaCallGraph erjcg) {
<<<<<<< HEAD
        final var builder = new ArrayImmutableDirectedGraph.Builder();
        for (final int x : erjcg.mapOfAllMethods().keySet()) builder.addInternalNode(x);

        for (final IntIntPair l : erjcg.getGraph().getExternalCalls().keySet()) builder.addArc(l.firstInt(), l.secondInt());
        for (final IntIntPair l : erjcg.getGraph().getInternalCalls().keySet()) builder.addArc(l.firstInt(), l.secondInt());
        for (final IntIntPair l : erjcg.getGraph().getResolvedCalls().keySet()) builder.addArc(l.firstInt(), l.secondInt());
=======
        FastenDefaultDirectedGraph dg = new FastenDefaultDirectedGraph();
        for (final long x : erjcg.mapOfAllMethods().keySet()) dg.addInternalNode(x);
>>>>>>> 36bbeedf

        for (final List<Integer> l : erjcg.getGraph().getExternalCalls().keySet()) dg.addEdge(l.get(0).longValue(), l.get(1).longValue());
        for (final List<Integer> l : erjcg.getGraph().getInternalCalls().keySet()) dg.addEdge(l.get(0).longValue(), l.get(1).longValue());
        for (final List<Integer> l : erjcg.getGraph().getResolvedCalls().keySet()) dg.addEdge(l.get(0).longValue(), l.get(1).longValue());
        return dg;
    }
}<|MERGE_RESOLUTION|>--- conflicted
+++ resolved
@@ -21,13 +21,10 @@
 import com.google.common.collect.BiMap;
 import com.google.common.collect.HashBiMap;
 import eu.fasten.core.utils.FastenUriUtils;
-<<<<<<< HEAD
 import it.unimi.dsi.fastutil.ints.IntIntPair;
-=======
 import it.unimi.dsi.fastutil.longs.LongLongPair;
 import org.json.JSONException;
 import org.json.JSONObject;
->>>>>>> 36bbeedf
 
 import java.util.HashMap;
 import java.util.List;
@@ -342,21 +339,12 @@
      *         {@code erjcg}.
      */
     public static DirectedGraph toLocalDirectedGraph(final ExtendedRevisionJavaCallGraph erjcg) {
-<<<<<<< HEAD
-        final var builder = new ArrayImmutableDirectedGraph.Builder();
-        for (final int x : erjcg.mapOfAllMethods().keySet()) builder.addInternalNode(x);
+        FastenDefaultDirectedGraph dg = new FastenDefaultDirectedGraph();
+        for (final long x : erjcg.mapOfAllMethods().keySet()) dg.addInternalNode(x);
 
         for (final IntIntPair l : erjcg.getGraph().getExternalCalls().keySet()) builder.addArc(l.firstInt(), l.secondInt());
         for (final IntIntPair l : erjcg.getGraph().getInternalCalls().keySet()) builder.addArc(l.firstInt(), l.secondInt());
         for (final IntIntPair l : erjcg.getGraph().getResolvedCalls().keySet()) builder.addArc(l.firstInt(), l.secondInt());
-=======
-        FastenDefaultDirectedGraph dg = new FastenDefaultDirectedGraph();
-        for (final long x : erjcg.mapOfAllMethods().keySet()) dg.addInternalNode(x);
->>>>>>> 36bbeedf
-
-        for (final List<Integer> l : erjcg.getGraph().getExternalCalls().keySet()) dg.addEdge(l.get(0).longValue(), l.get(1).longValue());
-        for (final List<Integer> l : erjcg.getGraph().getInternalCalls().keySet()) dg.addEdge(l.get(0).longValue(), l.get(1).longValue());
-        for (final List<Integer> l : erjcg.getGraph().getResolvedCalls().keySet()) dg.addEdge(l.get(0).longValue(), l.get(1).longValue());
         return dg;
     }
 }