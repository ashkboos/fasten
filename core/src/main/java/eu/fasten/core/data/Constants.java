package eu.fasten.core.data;

import java.util.List;

public class Constants {

    public static final String mvnCoordinateSeparator = ":";

    public static final String mvnForge = "mvn";

<<<<<<< HEAD
    public static final String pyForge = "pypi";

    public static final String cForge = "debian";
=======
    public static final String debianForge = "debian";
>>>>>>> de8e845c

    public static final String opalGenerator = "OPAL";

    public static final int transactionRestartLimit = 3;

    public static final int insertionBatchSize = 4096;

    public static final String mvnRepoEnvVariable = "MVN_REPO";

    public static final String fastenDbPassEnvVariable = "FASTEN_DBPASS";

    public static final String pgPasswordEnvVariable = "PGPASSWORD";

    public static final String defaultMavenResolutionScopes = "compile,runtime,provided";

    public static final int MIN_COMPRESSED_GRAPH_SIZE = 100;

}<|MERGE_RESOLUTION|>--- conflicted
+++ resolved
@@ -8,13 +8,9 @@
 
     public static final String mvnForge = "mvn";
 
-<<<<<<< HEAD
     public static final String pyForge = "pypi";
 
-    public static final String cForge = "debian";
-=======
     public static final String debianForge = "debian";
->>>>>>> de8e845c
 
     public static final String opalGenerator = "OPAL";
 
