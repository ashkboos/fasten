package eu.fasten.core.data;

import java.util.List;

public class Constants {

    public static final String mvnCoordinateSeparator = ":";

    public static final String mvnForge = "mvn";

    public static final String opalGenerator = "OPAL";

    public static final int transactionRestartLimit = 3;

    public static final int insertionBatchSize = 4096;

    public static final String mvnRepoEnvVariable = "MVN_REPO";

    public static final String fastenDbPassEnvVariable = "FASTEN_DBPASS";

    public static final String pgPasswordEnvVariable = "PGPASSWORD";

<<<<<<< HEAD
    public static final String defaultMavenResolutionScopes = "compile,runtime,provided";
=======
	public static final int MIN_COMPRESSED_GRAPH_SIZE = 100;
>>>>>>> 5aaceb19

}<|MERGE_RESOLUTION|>--- conflicted
+++ resolved
@@ -20,10 +20,8 @@
 
     public static final String pgPasswordEnvVariable = "PGPASSWORD";
 
-<<<<<<< HEAD
     public static final String defaultMavenResolutionScopes = "compile,runtime,provided";
-=======
-	public static final int MIN_COMPRESSED_GRAPH_SIZE = 100;
->>>>>>> 5aaceb19
 
+	  public static final int MIN_COMPRESSED_GRAPH_SIZE = 100;
+  
 }