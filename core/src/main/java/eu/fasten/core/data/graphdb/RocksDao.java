/*
 * Licensed to the Apache Software Foundation (ASF) under one
 * or more contributor license agreements.  See the NOTICE file
 * distributed with this work for additional information
 * regarding copyright ownership.  The ASF licenses this file
 * to you under the Apache License, Version 2.0 (the
 * "License"); you may not use this file except in compliance
 * with the License.  You may obtain a copy of the License at
 *
 *     http://www.apache.org/licenses/LICENSE-2.0
 *
 * Unless required by applicable law or agreed to in writing, software
 * distributed under the License is distributed on an "AS IS" BASIS,
 * WITHOUT WARRANTIES OR CONDITIONS OF ANY KIND, either express or implied.
 * See the License for the specific language governing permissions and
 * limitations under the License.
 */

package eu.fasten.core.data.graphdb;

import java.io.Closeable;
import java.io.File;
import java.io.FileInputStream;
import java.io.IOException;
import java.util.ArrayList;
import java.util.Collections;
import java.util.List;
import java.util.Properties;
import java.util.stream.Collectors;

import it.unimi.dsi.fastutil.longs.*;
import org.rocksdb.ColumnFamilyDescriptor;
import org.rocksdb.ColumnFamilyHandle;
import org.rocksdb.ColumnFamilyOptions;
import org.rocksdb.DBOptions;
import org.rocksdb.RocksDB;
import org.rocksdb.RocksDBException;
import org.slf4j.Logger;
import org.slf4j.LoggerFactory;

import com.esotericsoftware.kryo.Kryo;
import com.esotericsoftware.kryo.io.ByteBufferOutput;
import com.esotericsoftware.kryo.io.Input;
import com.esotericsoftware.kryo.serializers.FieldSerializer;
import com.esotericsoftware.kryo.serializers.JavaSerializer;
import com.google.common.primitives.Longs;

import eu.fasten.core.data.GOV3LongFunction;
import eu.fasten.core.data.KnowledgeBase;
import eu.fasten.core.index.BVGraphSerializer;
import eu.fasten.core.index.LayeredLabelPropagation;
import it.unimi.dsi.Util;
import it.unimi.dsi.fastutil.io.FastByteArrayOutputStream;
import it.unimi.dsi.io.InputBitStream;
import it.unimi.dsi.io.NullInputStream;
import it.unimi.dsi.lang.MutableString;
import it.unimi.dsi.sux4j.util.EliasFanoMonotoneLongBigList;
import it.unimi.dsi.webgraph.ArrayListMutableGraph;
import it.unimi.dsi.webgraph.BVGraph;
import it.unimi.dsi.webgraph.ImmutableGraph;
import it.unimi.dsi.webgraph.Transform;

public class RocksDao implements Closeable {

    private final RocksDB rocksDb;
    private final ColumnFamilyHandle defaultHandle;
    private Kryo kryo;
    private final Logger logger = LoggerFactory.getLogger(RocksDao.class.getName());

    /**
     * Constructor of RocksDao (Database Access Object).
     *
     * @param dbDir Directory where RocksDB data will be stored
     * @throws RocksDBException if there is an error loading or opening RocksDB instance
     */
    public RocksDao(final String dbDir) throws RocksDBException {
        RocksDB.loadLibrary();
        final ColumnFamilyOptions cfOptions = new ColumnFamilyOptions();
        final DBOptions dbOptions = new DBOptions()
                .setCreateIfMissing(true)
                .setCreateMissingColumnFamilies(true);
        final List<ColumnFamilyDescriptor> cfDescriptors = Collections.singletonList(
                new ColumnFamilyDescriptor(RocksDB.DEFAULT_COLUMN_FAMILY, cfOptions));
        final List<ColumnFamilyHandle> columnFamilyHandles = new ArrayList<>();
        this.rocksDb = RocksDB.open(dbOptions, dbDir, cfDescriptors, columnFamilyHandles);
        this.defaultHandle = columnFamilyHandles.get(0);
        initKryo();
    }

    private void initKryo() {
        kryo = new Kryo();
        kryo.register(BVGraph.class, new BVGraphSerializer(kryo));
		kryo.register(Boolean.class);
        kryo.register(byte[].class);
        kryo.register(InputBitStream.class);
        kryo.register(NullInputStream.class);
        kryo.register(EliasFanoMonotoneLongBigList.class, new JavaSerializer());
        kryo.register(MutableString.class, new FieldSerializer<>(kryo, MutableString.class));
        kryo.register(Properties.class);
        kryo.register(long[].class);
        kryo.register(Long2IntOpenHashMap.class);
		kryo.register(GOV3LongFunction.class, new JavaSerializer());
    }

    /**
     * Inserts graph (nodes and edges) into RocksDB database.
     *
     * @param index       Index of the graph (ID from postgres)
     * @param nodes       List of GID nodes (first internal nodes, then external nodes)
     * @param numInternal Number of internal nodes in nodes list
     * @param edges       List of edges (pairs of GIDs)
     * @throws IOException      if there was a problem writing to files
     * @throws RocksDBException if there was a problem inserting in the database
     */
    public void saveToRocksDb(final long index, List<Long> nodes, final int numInternal, final List<List<Long>> edges)
            throws IOException, RocksDBException {
        final var nodesSet = new LongLinkedOpenHashSet(nodes);
<<<<<<< HEAD
        // Remove duplicate nodes
=======
>>>>>>> 81bbf6a2
        nodes = nodesSet.parallelStream().collect(Collectors.toList());
        final var edgeNodesSet = new LongOpenHashSet();
        for (final var edge : edges) {
            edgeNodesSet.addAll(edge);
        }
        // Nodes list must contain all nodes which are in edges
        if (!nodesSet.containsAll(edgeNodesSet)) {
            edgeNodesSet.removeAll(nodesSet);
            throw new IllegalArgumentException("Some nodes from edges are not in the nodes list:\n"
                    + edgeNodesSet);
        }
        final long[] temporary2GID = new long[nodes.size()];
        final var nodesList = new LongArrayList(nodes);
        LongIterators.unwrap(nodesList.iterator(), temporary2GID);
        // Compute the reverse map
        final Long2IntOpenHashMap GID2Temporary = new Long2IntOpenHashMap();
        GID2Temporary.defaultReturnValue(-1);
        for (int i = 0; i < temporary2GID.length; i++) {
            final long result = GID2Temporary.put(temporary2GID[i], i);
            assert result == -1; // Internal and external GIDs should be
            // disjoint by construction
        }
        // Create, store and load compressed versions of the graph and of the transpose.
        // First create the graph as an ArrayListMutableGraph
        final ArrayListMutableGraph mutableGraph = new ArrayListMutableGraph(temporary2GID.length);
        // Add arcs between internal nodes
        for (final List<Long> edge : edges) {
            final int sourceId = GID2Temporary.applyAsInt(edge.get(0));
            final int targetId = GID2Temporary.applyAsInt(edge.get(1));
            try {
                mutableGraph.addArc(sourceId, targetId);
            } catch (final IllegalArgumentException e) {
                logger.error("Duplicate arc (" + sourceId + " -> " + targetId + ")", e);
            }
        }
        final var file = File.createTempFile(KnowledgeBase.class.getSimpleName(), ".tmpgraph");
        final var graphProperties = new Properties();
        final var transposeProperties = new Properties();
        FileInputStream propertyFile;
        // Compress, load and serialize graph

		final ImmutableGraph unpermutedGraph = mutableGraph.immutableView();
		final int numNodes = unpermutedGraph.numNodes();
		final ImmutableGraph symGraph = new ArrayListMutableGraph(Transform.symmetrize(unpermutedGraph)).immutableView();
		final LayeredLabelPropagation clustering = new LayeredLabelPropagation(symGraph, null, Math.min(Runtime.getRuntime().availableProcessors(), 1 + numNodes / 100), 0, false);
		final int[] perm = clustering.computePermutation(LayeredLabelPropagation.DEFAULT_GAMMAS, null);

		Util.invertPermutationInPlace(perm);
		final int[] sorted = new int[numNodes];
		int internal = 0, external = numInternal;
		for (int j = 0; j < numNodes; j++) {
			if (perm[j] < numInternal) sorted[internal++] = perm[j];
			else sorted[external++] = perm[j];
		}
		Util.invertPermutationInPlace(sorted);

		final ImmutableGraph graph = Transform.map(unpermutedGraph, sorted);
        BVGraph.store(graph, file.toString());
        propertyFile = new FileInputStream(file + BVGraph.PROPERTIES_EXTENSION);
        graphProperties.load(propertyFile);
        propertyFile.close();
        final FastByteArrayOutputStream fbaos = new FastByteArrayOutputStream();
        final ByteBufferOutput bbo = new ByteBufferOutput(fbaos);
        kryo.writeObject(bbo, Boolean.TRUE);
        kryo.writeObject(bbo, BVGraph.load(file.toString()));
        // Compute LIDs according to the current node renumbering based on BFS
        final long[] LID2GID = new long[temporary2GID.length];
        for (int x = 0; x < temporary2GID.length; x++) {
			LID2GID[sorted[x]] = temporary2GID[x];
        }

		final GOV3LongFunction GID2LID = new GOV3LongFunction.Builder().keys(LongArrayList.wrap(LID2GID)).build();
        // Compress, load and serialize transpose graph
        BVGraph.store(Transform.transpose(graph), file.toString());
        propertyFile = new FileInputStream(file + BVGraph.PROPERTIES_EXTENSION);
        transposeProperties.load(propertyFile);
        propertyFile.close();
        kryo.writeObject(bbo, BVGraph.load(file.toString()));
        kryo.writeObject(bbo, numInternal);
        // Write out properties
        kryo.writeObject(bbo, graphProperties);
        kryo.writeObject(bbo, transposeProperties);
        // Write out maps
        kryo.writeObject(bbo, LID2GID);
        kryo.writeObject(bbo, GID2LID);
        bbo.flush();
        // Write to DB
        rocksDb.put(defaultHandle, Longs.toByteArray(index), 0, 8, fbaos.array, 0, fbaos.length);
        new File(file.toString() + BVGraph.PROPERTIES_EXTENSION).delete();
        new File(file.toString() + BVGraph.OFFSETS_EXTENSION).delete();
        new File(file.toString() + BVGraph.GRAPH_EXTENSION).delete();
        file.delete();
    }

    /**
     * Retrieves graph data from RocksDB database.
     *
     * @param index Index of the graph
     * @return CallGraphData stored in the database
     * @throws RocksDBException if there was problem retrieving data from RocksDB
     */
	public CallGraphData getGraphData(final long index)
            throws RocksDBException {
        final byte[] buffer = rocksDb.get(Longs.toByteArray(index));
        final Input input = new Input(buffer);
        assert kryo != null;
		final boolean compressed = kryo.readObject(input, Boolean.class).booleanValue();

        final var graphs = new ImmutableGraph[]{
                kryo.readObject(input, BVGraph.class),
                kryo.readObject(input, BVGraph.class)
        };
        final int numInternal = kryo.readObject(input, int.class);
        final Properties[] properties = new Properties[]{
                kryo.readObject(input, Properties.class),
                kryo.readObject(input, Properties.class)
        };
        final long[] LID2GID = kryo.readObject(input, long[].class);
		final GOV3LongFunction GID2LID = kryo.readObject(input, GOV3LongFunction.class);
		return new CallGraphData(graphs[0], graphs[1], properties[0], properties[1],
                LID2GID, GID2LID, numInternal, buffer.length);
    }

    @Override
    public void close() {
        if (defaultHandle != null) {
            defaultHandle.close();
        }
        if (rocksDb != null) {
            rocksDb.close();
        }
    }
}<|MERGE_RESOLUTION|>--- conflicted
+++ resolved
@@ -115,10 +115,6 @@
     public void saveToRocksDb(final long index, List<Long> nodes, final int numInternal, final List<List<Long>> edges)
             throws IOException, RocksDBException {
         final var nodesSet = new LongLinkedOpenHashSet(nodes);
-<<<<<<< HEAD
-        // Remove duplicate nodes
-=======
->>>>>>> 81bbf6a2
         nodes = nodesSet.parallelStream().collect(Collectors.toList());
         final var edgeNodesSet = new LongOpenHashSet();
         for (final var edge : edges) {
