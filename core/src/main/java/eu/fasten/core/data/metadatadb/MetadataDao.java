--- conflicted
+++ resolved
@@ -26,12 +26,9 @@
 import eu.fasten.core.data.metadatadb.codegen.tables.*;
 import eu.fasten.core.data.metadatadb.codegen.tables.records.CallSitesRecord;
 import eu.fasten.core.data.metadatadb.codegen.tables.records.CallablesRecord;
-<<<<<<< HEAD
 import eu.fasten.core.data.metadatadb.codegen.tables.records.EdgesRecord;
 import eu.fasten.core.data.metadatadb.codegen.tables.records.IngestedArtifactsRecord;
 import eu.fasten.core.data.metadatadb.codegen.udt.records.ReceiverRecord;
-=======
->>>>>>> 52bfc3ec
 import eu.fasten.core.maven.data.PackageVersionNotFoundException;
 import eu.fasten.core.utils.FastenUriUtils;
 import org.apache.commons.math3.util.Pair;
@@ -733,17 +730,6 @@
      *
      * @param callsites List of callsites records to insert
      */
-<<<<<<< HEAD
-    public void batchInsertEdges(List<EdgesRecord> edges) {
-        var insert = context.insertInto(Edges.EDGES,
-                Edges.EDGES.SOURCE_ID, Edges.EDGES.TARGET_ID, Edges.EDGES.RECEIVERS, Edges.EDGES.METADATA);
-        for (var edge : edges) {
-            insert = insert.values(edge.getSourceId(), edge.getTargetId(), edge.getReceivers(), edge.getMetadata());
-        }
-        insert.onConflictOnConstraint(Keys.UNIQUE_SOURCE_TARGET).doUpdate()
-                .set(Edges.EDGES.RECEIVERS, Edges.EDGES.as("excluded").RECEIVERS)
-                .set(Edges.EDGES.METADATA, field("coalesce(edges.metadata, '{}'::jsonb) || excluded.metadata", JSONB.class))
-=======
     public void batchInsertEdges(List<CallSitesRecord> callsites) {
         var insert = context.insertInto(CallSites.CALL_SITES,
                 CallSites.CALL_SITES.SOURCE_ID, CallSites.CALL_SITES.TARGET_ID, CallSites.CALL_SITES.CALL_TYPE,
@@ -756,7 +742,6 @@
                 .set(CallSites.CALL_SITES.RECEIVER_TYPE_IDS, CallSites.CALL_SITES.as("excluded").RECEIVER_TYPE_IDS)
                 .set(CallSites.CALL_SITES.LINE, CallSites.CALL_SITES.as("excluded").LINE)
                 .set(CallSites.CALL_SITES.METADATA, field("coalesce(call_sites.metadata, '{}'::jsonb) || excluded.metadata", JSONB.class))
->>>>>>> 52bfc3ec
                 .execute();
     }
 
