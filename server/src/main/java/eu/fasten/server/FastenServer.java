/*
 * Licensed to the Apache Software Foundation (ASF) under one
 * or more contributor license agreements.  See the NOTICE file
 * distributed with this work for additional information
 * regarding copyright ownership.  The ASF licenses this file
 * to you under the Apache License, Version 2.0 (the
 * "License"); you may not use this file except in compliance
 * with the License.  You may obtain a copy of the License at
 *
 *     http://www.apache.org/licenses/LICENSE-2.0
 *
 * Unless required by applicable law or agreed to in writing, software
 * distributed under the License is distributed on an "AS IS" BASIS,
 * WITHOUT WARRANTIES OR CONDITIONS OF ANY KIND, either express or implied.
 * See the License for the specific language governing permissions and
 * limitations under the License.
 */

package eu.fasten.server;

import eu.fasten.core.plugins.DBConnector;
import eu.fasten.server.db.PostgresConnector;
import eu.fasten.server.kafka.FastenKafkaConnection;
import org.apache.commons.lang3.ObjectUtils;
import ch.qos.logback.classic.Level;
import eu.fasten.core.plugins.FastenPlugin;
import eu.fasten.core.plugins.KafkaConsumer;
import eu.fasten.core.plugins.KafkaProducer;
import eu.fasten.server.kafka.FastenKafkaConsumer;
import eu.fasten.server.kafka.FastenKafkaProducer;
import org.jooq.tools.json.JSONParser;
import org.jooq.tools.json.ParseException;
import org.jooq.tools.json.JSONObject;
import org.pf4j.JarPluginManager;
import org.slf4j.Logger;
import org.slf4j.LoggerFactory;
import picocli.CommandLine;
import picocli.CommandLine.Option;

import java.io.FileReader;
import java.io.IOException;
import java.nio.file.Path;
import java.sql.SQLException;
import java.util.List;
import java.util.stream.Collectors;


@CommandLine.Command(name = "FastenServer", mixinStandardHelpOptions = true)
public class FastenServer implements Runnable {

    @Option(names = {"-p", "--plugin_dir"},
            paramLabel = "DIR",
            description = "Directory to load plugins from",
            defaultValue = ".")
    private Path pluginPath;

    @Option(names = {"-t", "--topic"},
            paramLabel = "topic",
            description = "JSON file consists of topics for plug-ins.")
    private String pluginTopic;

    @Option(names = {"-k", "--kafka_server"},
            paramLabel = "server.name:port",
            description = "Kafka server to connect to. Use multiple times for clusters.",
            defaultValue = "localhost:9092")
    private List<String> kafkaServers;

    @Option(names = {"-d", "--database"},
            paramLabel = "dbURL",
            description = "Database URL for connection")
    private String dbUrl;

    @Option(names = {"-u", "--user"},
            paramLabel = "dbUser",
            description = "Database user name")
    private String dbUser;

    @Option(names = {"-pw", "--pass"},
            paramLabel = "dbPass",
            description = "Database user password")
    private String dbPass;

    @Option(names = {"-s", "--skip_offsets"},
            paramLabel = "skip",
            description = "Adds one to offset of all the partitions of the consumers.",
            defaultValue = "0")
    private int skipOffsets;

<<<<<<< HEAD
=======
    @Option(names = {"-m", "--mode"},
            description = "Deployment or Development mode")
    boolean deployMode;

>>>>>>> b8afb358
    private static Logger logger = LoggerFactory.getLogger(FastenServer.class);

    private List<FastenKafkaConsumer> consumers;
    private List<FastenKafkaProducer> producers;

    public static void setLoggingLevel(Level level) {
        ch.qos.logback.classic.Logger root = (ch.qos.logback.classic.Logger) LoggerFactory.getLogger(ch.qos.logback.classic.Logger.ROOT_LOGGER_NAME);
        root.setLevel(level);
    }

    public void run() {

        // TODO: Set log level based on an arg in CLI: either dev or deploy mode.
        setLoggingLevel(Level.DEBUG);
        
        // Register shutdown actions
        // TODO: Fix the null pointer exception for the following ShutdownHook
//        Runtime.getRuntime().addShutdownHook(new Thread(() -> {
//                        logger.debug("Shutting down...");
//                        if (consumers != null) {
//                            consumers.forEach(c -> c.shutdown());
//                        }
//                    }));

        logger.debug("Loading plugins from: {}", pluginPath);

        JarPluginManager jarPluginManager = new JarPluginManager(pluginPath);
        jarPluginManager.loadPlugins();
        jarPluginManager.startPlugins();

        List<FastenPlugin> plugins = jarPluginManager.getExtensions(FastenPlugin.class);
        List<KafkaConsumer> kafkaConsumers = jarPluginManager.getExtensions(KafkaConsumer.class);
        List<KafkaProducer> kafkaProducers = jarPluginManager.getExtensions(KafkaProducer.class);
        List<DBConnector> dbPlugins = jarPluginManager.getExtensions(DBConnector.class);

        logger.info("Plugin init done: {} KafkaConsumers, {} KafkaProducers, {} DB plug-ins: {} total plugins",
                kafkaConsumers.size(), kafkaProducers.size(), dbPlugins.size(), plugins.size());

        // Change the default topics of the plug-ins if a JSON file of the topics is given
        if(pluginTopic != null) {
            JSONParser parser = new JSONParser();
            try {
                JSONObject jsonObject = (JSONObject) parser.parse(new FileReader(pluginTopic));

                kafkaConsumers.forEach((k) -> {
                    if(jsonObject.containsKey(k.getClass().getSimpleName())) {
                        k.setTopic(jsonObject.get(k.getClass().getSimpleName()).toString());
                    }
                });

            } catch (IOException | ParseException e) {
                logger.error("Failed to read the JSON file of the topics: {}", e.getMessage());
            }
        }

        // Here, a DB connection is made for the plug-ins that need it.
        if (ObjectUtils.allNotNull(dbUrl, dbUser, dbPass)){

            dbPlugins.forEach((p) -> {
                try {
                    p.setDBConnection(PostgresConnector.getDSLContext(dbUrl, dbUser, dbPass));
                    logger.debug("Set DB connection successfully for plug-in {}", p.getClass().getSimpleName());
                } catch (SQLException e) {
                    logger.error("Couldn't set DB connection for plug-in {}\n{}", p.getClass().getSimpleName(), e.getStackTrace());
                }
            });

        } else {
            logger.error("Couldn't make a DB connection. Make sure that you have provided a valid DB URL, username and password.");
        }

        this.producers = kafkaProducers.stream().map(k -> {
            var properties = FastenKafkaConnection.producerProperties(kafkaServers,
                    k.getClass().getCanonicalName());

            return new FastenKafkaProducer(properties, k);

        }).collect(Collectors.toList());

        this.producers.forEach(c -> c.start());

        this.consumers = kafkaConsumers.stream().map(k -> {
            var properties = FastenKafkaConnection.kafkaProperties(
                    kafkaServers,
                    k.getClass().getCanonicalName());

            return new FastenKafkaConsumer(properties, k, skipOffsets);
        }).collect(Collectors.toList());

        this.consumers.forEach(c -> c.start());
    }

    public static void main(String[] args) {
        int exitCode = new CommandLine(new FastenServer()).execute(args);
        System.exit(exitCode);
    }
}<|MERGE_RESOLUTION|>--- conflicted
+++ resolved
@@ -86,13 +86,10 @@
             defaultValue = "0")
     private int skipOffsets;
 
-<<<<<<< HEAD
-=======
     @Option(names = {"-m", "--mode"},
             description = "Deployment or Development mode")
     boolean deployMode;
 
->>>>>>> b8afb358
     private static Logger logger = LoggerFactory.getLogger(FastenServer.class);
 
     private List<FastenKafkaConsumer> consumers;
