--- conflicted
+++ resolved
@@ -101,15 +101,12 @@
             <artifactId>junit</artifactId>
             <version>4.12</version>
         </dependency>
-<<<<<<< HEAD
         <dependency>
             <groupId>net.javacrumbs.json-unit</groupId>
             <artifactId>json-unit</artifactId>  
             <version>1.5.0</version>
             <scope>test</scope>
         </dependency>
-=======
->>>>>>> cfbb5782
     </dependencies>
 
 </project>